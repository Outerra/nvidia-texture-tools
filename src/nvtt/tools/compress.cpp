// Copyright NVIDIA Corporation 2007 -- Ignacio Castano <icastano@nvidia.com>
// 
// Permission is hereby granted, free of charge, to any person
// obtaining a copy of this software and associated documentation
// files (the "Software"), to deal in the Software without
// restriction, including without limitation the rights to use,
// copy, modify, merge, publish, distribute, sublicense, and/or sell
// copies of the Software, and to permit persons to whom the
// Software is furnished to do so, subject to the following
// conditions:
// 
// The above copyright notice and this permission notice shall be
// included in all copies or substantial portions of the Software.
// 
// THE SOFTWARE IS PROVIDED "AS IS", WITHOUT WARRANTY OF ANY KIND,
// EXPRESS OR IMPLIED, INCLUDING BUT NOT LIMITED TO THE WARRANTIES
// OF MERCHANTABILITY, FITNESS FOR A PARTICULAR PURPOSE AND
// NONINFRINGEMENT. IN NO EVENT SHALL THE AUTHORS OR COPYRIGHT
// HOLDERS BE LIABLE FOR ANY CLAIM, DAMAGES OR OTHER LIABILITY,
// WHETHER IN AN ACTION OF CONTRACT, TORT OR OTHERWISE, ARISING
// FROM, OUT OF OR IN CONNECTION WITH THE SOFTWARE OR THE USE OR
// OTHER DEALINGS IN THE SOFTWARE.

#include "cmdline.h"

#include <nvtt/nvtt.h>

#include <nvimage/Image.h>    // @@ It might be a good idea to use FreeImage directly instead of ImageIO.
#include <nvimage/ImageIO.h>
#include <nvimage/FloatImage.h>
#include <nvimage/DirectDrawSurface.h>
#include <nvimage/HoleFilling.h>

#include <nvcore/Ptr.h> // AutoPtr
#include <nvcore/StrLib.h> // Path
#include <nvcore/StdStream.h>
#include <nvcore/FileSystem.h>
#include <nvcore/Timer.h>
#include <nvcore/Utils.h>

#include <nvmath/Color.h>

struct MyOutputHandler : public nvtt::OutputHandler
{
    MyOutputHandler(const char * name) : total(0), progress(0), percentage(0), stream(new nv::StdOutputStream(name)) {}
    virtual ~MyOutputHandler() { delete stream; }

    void setTotal(int64 t)
    {
        total = t + 128;
    }
    void setDisplayProgress(bool b)
    {
        verbose = b;
    }

    virtual void beginImage(int size, int width, int height, int depth, int face, int miplevel)
    {
        // ignore.
    }

    virtual void endImage()
    {
        // Ignore.
    }

    // Output data.
    virtual bool writeData(const void * data, int size)
    {
        nvDebugCheck(stream != NULL);
        stream->serialize(const_cast<void *>(data), size);

        progress += size;
        int p = int((100 * progress) / total);
        if (verbose && p != percentage)
        {
            nvCheck(p >= 0);

            percentage = p;
            printf("\r%d%%", percentage);
            fflush(stdout);
        }

        return true;
    }

    int64 total;
    int64 progress;
    int percentage;
    bool verbose;
    nv::StdOutputStream * stream;
};

struct MyErrorHandler : public nvtt::ErrorHandler
{
    virtual void error(nvtt::Error e)
    {
#if _DEBUG
        nvDebugBreak();
#endif
        printf("Error: '%s'\n", nvtt::errorString(e));
    }
};




// Set color to normal map conversion options.
void setColorToNormalMap(nvtt::InputOptions & inputOptions)
{
    inputOptions.setNormalMap(false);
    inputOptions.setConvertToNormalMap(true);
    inputOptions.setHeightEvaluation(1.0f/3.0f, 1.0f/3.0f, 1.0f/3.0f, 0.0f);
    //inputOptions.setNormalFilter(1.0f, 0, 0, 0);
    //inputOptions.setNormalFilter(0.0f, 0, 0, 1);
    inputOptions.setGamma(1.0f, 1.0f);
    inputOptions.setNormalizeMipmaps(true);
}

// Set options for normal maps.
void setNormalMap(nvtt::InputOptions & inputOptions)
{
    inputOptions.setNormalMap(true);
    inputOptions.setConvertToNormalMap(false);
    inputOptions.setGamma(1.0f, 1.0f);
    inputOptions.setNormalizeMipmaps(true);
}

// Set options for color maps.
void setColorMap(nvtt::InputOptions & inputOptions)
{
    inputOptions.setNormalMap(false);
    inputOptions.setConvertToNormalMap(false);
    inputOptions.setGamma(2.2f, 2.2f);
    inputOptions.setNormalizeMipmaps(false);
}

// Set options for linear maps.
void setLinearMap(nvtt::InputOptions & inputOptions)
{
	inputOptions.setNormalMap(false);
	inputOptions.setConvertToNormalMap(false);
	inputOptions.setGamma(1.0f, 1.0f);
	inputOptions.setNormalizeMipmaps(false);
}

// convert surface to image
void toNvImage(const nvtt::Surface& from, nv::Image& to)
{
    nv::Color32* data = new nv::Color32[from.width() * from.height()];
    const int w = from.width();
    const int h = from.height();
    const float* r = from.channel(0);
    const float* g = from.channel(1);
    const float* b = from.channel(2);
    const float* a = from.channel(3);
    for (int j = 0; j < h; ++j) {
        for (int i = 0; i < w; ++i) {
            int idx = i + j * w;
            data[idx].r = uint8(nv::clamp(r[idx], 0.f, 1.f) * 255.f + 0.5);
            data[idx].g = uint8(nv::clamp(g[idx], 0.f, 1.f) * 255.f + 0.5);
            data[idx].b = uint8(nv::clamp(b[idx], 0.f, 1.f) * 255.f + 0.5);
            data[idx].a = uint8(nv::clamp(a[idx], 0.f, 1.f) * 255.f + 0.5);
        }
    }
    to.acquire(data, w, h);
}

int main(int argc, char *argv[])
{
    MyAssertHandler assertHandler;
    MyMessageHandler messageHandler;

    bool alpha = false;
    bool normal = false;
    bool color2normal = false;
    bool linear = false;
    bool wrapRepeat = false;
    bool noMipmaps = false;
    bool fast = false;
    bool nocuda = false;
    bool bc1n = false;
    bool luminance = false;
    nvtt::Format format = nvtt::Format_BC1;
    bool fillHoles = false;
    bool countEmptyRows = false;
    bool outProvided = false;
    bool premultiplyAlpha = false;
    float scaleCoverage = -1;
    int scaleCoverageChannel = 3;
    nvtt::MipmapFilter mipmapFilter = nvtt::MipmapFilter_Box;
    bool loadAsFloat = false;
    bool rgbm = false;
    bool rangescale = false;
    bool srgb = false;

    const char * externalCompressor = NULL;

    bool silent = false;
    bool dds10 = false;
    bool ktx = false;

    nv::Path input;
    nv::Path output;
    nv::Path input_normal;

    // Parse arguments.
    for (int i = 1; i < argc; i++)
    {
        // Input options.
        if (strcmp("-color", argv[i]) == 0)
        {
        }
        else if (strcmp("-alpha", argv[i]) == 0)
        {
            alpha = true;
        }
        else if (strcmp("-normal", argv[i]) == 0)
        {
            normal = true;
        }
        else if (strcmp("-tonormal", argv[i]) == 0)
        {
            color2normal = true;
        }
		else if (strcmp("-linear", argv[i]) == 0)
		{
			linear = true;
		}
        else if (strcmp("-clamp", argv[i]) == 0)
        {
        }
        else if (strcmp("-repeat", argv[i]) == 0)
        {
            wrapRepeat = true;
        }
        else if (strcmp("-nomips", argv[i]) == 0)
        {
            noMipmaps = true;
        }
        else if (strcmp("-fillholes", argv[i]) == 0)
        {
            fillHoles = true;
        }
        else if (strcmp("-countempty", argv[i]) == 0)
        {
            countEmptyRows = true;
        }
        else if (strcmp("-premula", argv[i]) == 0)
        {
            premultiplyAlpha = true;
        }
        else if (strcmp("-normal_to_roughness", argv[i]) == 0)
        {
            if (i+1 == argc) break;
            i++;

            input_normal = argv[i];
        }
        else if (strcmp("-coverage", argv[i]) == 0)
        {
            if (i+1 == argc) break;
            i++;

            sscanf(argv[i], "%f", &scaleCoverage);

            if (i+1 == argc) break;
            i++;

            sscanf(argv[i], "%d", &scaleCoverageChannel);
        }
        else if (strcmp("-mipfilter", argv[i]) == 0)
        {
            if (i+1 == argc) break;
            i++;

            if (strcmp("box", argv[i]) == 0) mipmapFilter = nvtt::MipmapFilter_Box;
            else if (strcmp("triangle", argv[i]) == 0) mipmapFilter = nvtt::MipmapFilter_Triangle;
            else if (strcmp("kaiser", argv[i]) == 0) mipmapFilter = nvtt::MipmapFilter_Kaiser;
        }
        else if (strcmp("-float", argv[i]) == 0)
        {
            loadAsFloat = true;
        }
        else if (strcmp("-rgbm", argv[i]) == 0)
        {
            rgbm = true;
        }
        else if (strcmp("-rangescale", argv[i]) == 0)
        {
            rangescale = true;
        }


        // Compression options.
        else if (strcmp("-fast", argv[i]) == 0)
        {
            fast = true;
        }
        else if (strcmp("-nocuda", argv[i]) == 0)
        {
            nocuda = true;
        }
        else if (strcmp("-rgb", argv[i]) == 0)
        {
            format = nvtt::Format_RGB;
        }
        else if (strcmp("-lumi", argv[i]) == 0)
        {
            luminance = true;
            format = nvtt::Format_RGB;
        }
        else if (strcmp("-bc1", argv[i]) == 0)
        {
            format = nvtt::Format_BC1;
        }
        else if (strcmp("-bc1n", argv[i]) == 0)
        {
            format = nvtt::Format_BC1;
            bc1n = true;
        }
        else if (strcmp("-bc1a", argv[i]) == 0)
        {
            format = nvtt::Format_BC1a;
        }
        else if (strcmp("-bc2", argv[i]) == 0)
        {
            format = nvtt::Format_BC2;
        }
        else if (strcmp("-bc3", argv[i]) == 0)
        {
            format = nvtt::Format_BC3;
        }
        else if (strcmp("-bc3n", argv[i]) == 0)
        {
            format = nvtt::Format_BC3n;
        }
        else if (strcmp("-bc4", argv[i]) == 0)
        {
            format = nvtt::Format_BC4;
        }
        else if (strcmp("-bc5", argv[i]) == 0)
        {
            format = nvtt::Format_BC5;
        }
        else if (strcmp("-bc6", argv[i]) == 0)
        {
            format = nvtt::Format_BC6;
        }
        else if (strcmp("-bc7", argv[i]) == 0)
        {
            format = nvtt::Format_BC7;
        }
        else if (strcmp("-bc3_rgbm", argv[i]) == 0)
        {
            format = nvtt::Format_BC3_RGBM;
            rgbm = true;
        }
        else if (strcmp("-etc1", argv[i]) == 0)
        {
            format = nvtt::Format_ETC1;
        }
        else if (strcmp("-etc2", argv[i]) == 0 || strcmp("-etc2_rgb", argv[i]) == 0)
        {
            format = nvtt::Format_ETC2_RGB;
        }
        else if (strcmp("-etc2_eac", argv[i]) == 0 || strcmp("-etc2_rgba", argv[i]) == 0)
        {
            format = nvtt::Format_ETC2_RGBA;
        }
        else if (strcmp("-eac", argv[i]) == 0 || strcmp("-etc2_r", argv[i]) == 0)
        {
            format = nvtt::Format_ETC2_R;
        }
        else if (strcmp("-etc2_rg", argv[i]) == 0)
        {
            format = nvtt::Format_ETC2_R;
        }
        else if (strcmp("-etc2_rgbm", argv[i]) == 0)
        {
            format = nvtt::Format_ETC2_RGBM;
            rgbm = true;
        }

        // Undocumented option. Mainly used for testing.
        else if (strcmp("-ext", argv[i]) == 0)
        {
            if (i+1 < argc && argv[i+1][0] != '-') {
                externalCompressor = argv[i+1];
                i++;
            }
        }
        else if (strcmp("-pause", argv[i]) == 0)
        {
            printf("Press ENTER\n"); fflush(stdout);
            getchar();
        }

        // Output options
        else if (strcmp("-silent", argv[i]) == 0)
        {
            silent = true;
        }
        else if (strcmp("-dds10", argv[i]) == 0)
        {
            dds10 = true;
        }
        else if (strcmp("-ktx", argv[i]) == 0)
        {
            ktx = true;
        }
        else if (strcmp("-srgb", argv[i]) == 0)
        {
            srgb = true;
        }
        
        else if (argv[i][0] != '-')
        {
            input = argv[i];

            if (i+1 < argc && argv[i+1][0] != '-') {
                output = argv[i+1];
                if(output.endsWith("\\") || output.endsWith("/")) {
                    //only path specified
                    output.append(input.fileName());
				    output.stripExtension();
				    output.append(".dds");
               }
               else
                   outProvided = true;
            }
            else
            {
                output.copy(input.str());
                output.stripExtension();
                
                if (ktx)
                {
                    output.append(".ktx");
                }
                else
                {
                output.append(".dds");
            }
            }

            break;
        }
		else
		{
			printf("Warning: unrecognized option \"%s\"\n", argv[i]);
		}
    }

    const uint version = nvtt::version();
    const uint major = version / 100 / 100;
    const uint minor = (version / 100) % 100;
    const uint rev = version % 100;


    if (!silent)
    {
        printf("NVIDIA Texture Tools %u.%u.%u - Copyright NVIDIA Corporation 2007\n\n", major, minor, rev);
    }

    if (input.isNull())
    {
        printf("usage: nvcompress [options] infile [outfile.dds]\n\n");

        printf("Input options:\n");
        printf("  -color        The input image is a color map (default).\n");
        printf("  -alpha        The input image has an alpha channel used for transparency.\n");
        printf("  -normal       The input image is a normal map.\n");
        printf("  -linear       The input is in linear color space.\n");
        printf("  -tonormal     Convert input to normal map.\n");
        printf("  -clamp        Clamp wrapping mode (default).\n");
        printf("  -repeat       Repeat wrapping mode.\n");
        printf("  -nomips       Disable mipmap generation.\n");
        printf("  -coverage     coverage value in range <0; 1>, mipmaps will have the same coverage.\n");
        printf("                second parameter is number of channel to use\n");
        printf("  -premula      Premultiply alpha into color channel.\n");
        printf("  -mipfilter    Mipmap filter. One of the following: box, triangle, kaiser.\n");
        printf("  -float        Load as floating point image.\n\n");
        printf("  -rgbm         Transform input to RGBM.\n\n");
        printf("  -rangescale   Scale image to use entire color range.\n\n");
        printf("  -fillholes    Fill transparent areas with nearby color. Note: adds transparent upper height into output file name in case the outfile was not specified, and infile was in form #.####.xxx.ext\n\n");

        printf("Compression options:\n");
        printf("  -fast         Fast compression.\n");
        printf("  -nocuda       Do not use cuda compressor.\n");
        printf("  -rgb          RGBA format\n");
        printf("  -lumi         LUMINANCE format\n");
        printf("  -bc1          BC1 format (DXT1)\n");
        printf("  -bc1n         BC1 normal map format (DXT1nm)\n");
        printf("  -bc1a         BC1 format with binary alpha (DXT1a)\n");
        printf("  -bc2          BC2 format (DXT3)\n");
        printf("  -bc3          BC3 format (DXT5)\n");
        printf("  -bc3n         BC3 normal map format (DXT5nm)\n");
        printf("  -bc4          BC4 format (ATI1)\n");
        printf("  -bc5          BC5 format (3Dc/ATI2)\n");
        printf("  -bc6          BC6 format\n");
        printf("  -bc7          BC7 format\n\n");
        printf("  -bc3_rgbm     BC3-rgbm format\n\n");

        printf("Output options:\n");
        printf("  -silent  \tDo not output progress messages\n");
        printf("  -dds10   \tUse DirectX 10 DDS format (enabled by default for BC6/7, unless ktx is being used)\n");
        printf("  -ktx     \tUse KTX container format\n");
        printf("  -srgb    \tIf the requested format allows it, output will be in sRGB color space\n\n");

        return EXIT_FAILURE;
    }

    // Make sure input file exists.
    if (!nv::FileSystem::exists(input.str()))
    {
        fprintf(stderr, "The file '%s' does not exist.\n", input.str());
        return 1;
    }

    // Set input options.
    nvtt::InputOptions inputOptions;

    bool useSurface = false;    // @@ use Surface API in all cases!
    nvtt::Surface image;

    if (format == nvtt::Format_Unknown && nv::strCaseDiff(input.extension(), ".dds") == 0)
    {
        // Load surface.
        nv::DirectDrawSurface dds(input.str());
        if (!dds.isValid())
        {
            fprintf(stderr, "The file '%s' is not a valid DDS file.\n", input.str());
            return EXIT_FAILURE;
        }

        if (!dds.isSupported())
        {
            fprintf(stderr, "The file '%s' is not a supported DDS file.\n", input.str());
            return EXIT_FAILURE;
        }

        //if format not specified, get from dds
        if (dds.isRGB())
            format = nvtt::Format_RGB;
        else if (dds.isLuminance()) {
            luminance = true;
            format = nvtt::Format_RGB;
        }
        else {
            uint cc = dds.fourcc();
            switch(cc) {
            case nv::FOURCC_DXT1:   format = nvtt::Format_DXT1; break;
            case nv::FOURCC_DXT3:   format = nvtt::Format_DXT3; break;
            case nv::FOURCC_DXT5:   format = nvtt::Format_DXT5; break;
            case nv::FOURCC_RXGB:   format = nvtt::Format_BC3n; break;
            case nv::FOURCC_ATI1:   format = nvtt::Format_BC4; break;
            case nv::FOURCC_ATI2:   format = nvtt::Format_BC5; break;
            }
        }

        alpha = dds.hasAlpha();
    }


    if (format == nvtt::Format_BC3_RGBM || format == nvtt::Format_ETC2_RGBM || rgbm) {
        useSurface = true;

        if (!image.load(input.str())) {
            fprintf(stderr, "Error opening input file '%s'.\n", input.str());
            return EXIT_FAILURE;
        }

        if (rangescale) {
            // get color range
            float min_color[3], max_color[3];
            image.range(0, &min_color[0], &max_color[0]);
            image.range(1, &min_color[1], &max_color[1]);
            image.range(2, &min_color[2], &max_color[2]);

            //printf("Color range = %.2f %.2f %.2f\n", max_color[0], max_color[1], max_color[2]);

            float color_range = nv::max3(max_color[0], max_color[1], max_color[2]);
            const float max_color_range = 16.0f;

            if (color_range > max_color_range) {
                //Log::print("Clamping color range %f to %f\n", color_range, max_color_range);
                color_range = max_color_range;
            }
            //color_range = max_color_range;  // Use a fixed color range for now.

            for (int i = 0; i < 3; i++) {
                image.scaleBias(i, 1.0f / color_range, 0.0f);
            }
            image.toneMap(nvtt::ToneMapper_Linear, /*parameters=*/NULL); // Clamp without changing the hue.

            // Clamp alpha.
            image.clamp(3);
        }

        if (alpha) {
            image.setAlphaMode(nvtt::AlphaMode_Transparency);
        }

        // To gamma.
        image.toGamma(2);

        if (format != nvtt::Format_BC3_RGBM || format != nvtt::Format_ETC2_RGBM) {
            image.setAlphaMode(nvtt::AlphaMode_None);
            image.toRGBM(1, 0.15f);
        }
    }
    else if (format == nvtt::Format_BC6) {
        //format = nvtt::Format_BC1;
        //fprintf(stderr, "BLABLABLA.\n");
        useSurface = true;

        if (!image.load(input.str())) {
            fprintf(stderr, "Error opening input file '%s'.\n", input.str());
            return EXIT_FAILURE;
        }

        image.setAlphaMode(nvtt::AlphaMode_Transparency);
    }
    else {
        if (nv::strCaseDiff(input.extension(), ".dds") == 0)
        {
            // Load surface.
            nv::DirectDrawSurface dds;
            if (!dds.load(input.str()) || !dds.isValid())
            {
                fprintf(stderr, "The file '%s' is not a valid DDS file.\n", input.str());
                return EXIT_FAILURE;
            }

            if (!dds.isSupported())
            {
                fprintf(stderr, "The file '%s' is not a supported DDS file.\n", input.str());
                return EXIT_FAILURE;
            }

            uint faceCount;
            if (dds.isTexture2D())
            {
                inputOptions.setTextureLayout(nvtt::TextureType_2D, dds.width(), dds.height());
                faceCount = 1;
            }
            else if (dds.isTexture3D())
            {
                inputOptions.setTextureLayout(nvtt::TextureType_3D, dds.width(), dds.height(), dds.depth());
                faceCount = 1;

                nvDebugBreak();
            }
            else if (dds.isTextureCube()) {
                inputOptions.setTextureLayout(nvtt::TextureType_Cube, dds.width(), dds.height());
                faceCount = 6;
            } else {
                nvDebugCheck(dds.isTextureArray());
                inputOptions.setTextureLayout(nvtt::TextureType_Array, dds.width(), dds.height(), 1, dds.arraySize());
                faceCount = dds.arraySize();
                dds10 = ktx ? false : true;
            }

            uint mipmapCount = dds.mipmapCount();

            nv::Image mipmap;

            for (uint f = 0; f < faceCount; f++)
            {
                for (uint m = 0; m < mipmapCount; m++)
                {
                    if (imageFromDDS(&mipmap, dds, f, m)) // @@ Load as float.
                        inputOptions.setMipmapData(mipmap.pixels(), mipmap.width, mipmap.height, mipmap.depth, f, m);
                }
            }
        }
        else
        {
            if (nv::strCaseDiff(input.extension(), ".exr") == 0 || nv::strCaseDiff(input.extension(), ".hdr") == 0)
            {
                loadAsFloat = true;
            }

            if (loadAsFloat)
            {
                nv::AutoPtr<nv::FloatImage> image(nv::ImageIO::loadFloat(input.str()));

                if (image == NULL)
                {
                    fprintf(stderr, "The file '%s' is not a supported image type.\n", input.str());
                    return EXIT_FAILURE;
                }

                inputOptions.setFormat(nvtt::InputFormat_RGBA_32F);
                inputOptions.setTextureLayout(nvtt::TextureType_2D, image->width(), image->height());

                /*for (uint i = 0; i < image->componentNum(); i++)
                {
                    inputOptions.setMipmapChannelData(image->channel(i), i, image->width(), image->height());
                }*/
            }
            else
            {
                // Regular image.
                nv::Image image;
                if (!image.load(input.str()))
                {
                    fprintf(stderr, "The file '%s' is not a supported image type.\n", input.str());
                    return 1;
                }

<<<<<<< HEAD
                if(countEmptyRows)
                {
                    //count empty rows & append to the file name
                    const int w = image.width();
                    const int h = image.height();
                    int ytr = 0;   //height of the transparent part

                    if(image.format() == image.Format_ARGB) {
                        for(int y=0; y<h; ++y) {
                            for(int x=0; x<w; ++x) {
                                if(image.pixel(x,y).a >= 128) {
                                    ytr = y;
                                    y = h;
                                    break;
                                }
                            }
                        }
                    }

                    //change outfile
                    output.stripExtension();
                    output.appendFormat(".%04i.dds", ytr);
                }

                if (!input_normal.isNull()) {
                    nvtt::Surface fimage;
                    fimage.setImage(nvtt::InputFormat_BGRA_8UB, image.width(), image.height(), 1, image.pixels());
                    
                    nvtt::Surface normal;
                    if (!normal.load(input_normal.str())) {
                        fprintf(stderr, "The file '%s' is not a supported image type.\n", input_normal.str());
                        return 1;
                    }
                    inputOptions.setTextureLayout(nvtt::TextureType_2D, image.width(), image.height());
                    nv::Image img_0;
                    toNvImage(fimage, img_0);
                    inputOptions.setMipmapData(img_0.pixels(), img_0.width(), img_0.height());
                    
                    int mip = 1;
                    while (fimage.buildNextMipmap(nvtt::MipmapFilter_Box)) {
                        fimage.roughnessMipFromNormal(normal);
                        nv::Image img;
                        toNvImage(fimage, img);
                        inputOptions.setMipmapData(img.pixels(), img.width(), img.height(), 1, 0, mip);
                        ++mip;
                    }
                }
                else if (scaleCoverage > 0) {
                    nvtt::Surface fimage;
                    fimage.setImage(nvtt::InputFormat_BGRA_8UB, image.width(), image.height(), 1, image.pixels());
                    const float cov = fimage.alphaTestCoverage(scaleCoverage, scaleCoverageChannel);

                    inputOptions.setTextureLayout(nvtt::TextureType_2D, image.width(), image.height());
                    nv::Image img_0;
                    toNvImage(fimage, img_0);
                    inputOptions.setMipmapData(img_0.pixels(), img_0.width(), img_0.height());
                    
                    int mip = 1;
                    while (fimage.buildNextMipmap(nvtt::MipmapFilter_Box)) {
                        nvtt::Surface mip_img;
                        mip_img.setImage(fimage.width(), fimage.height(), 1);
                        mip_img.copy(fimage, 0, 0, 0, fimage.width(), fimage.height(), 1, 0, 0, 0);
                        const float cov_mip_before = mip_img.alphaTestCoverage(scaleCoverage, scaleCoverageChannel);
                        mip_img.scaleAlphaToCoverage(cov, scaleCoverage, scaleCoverageChannel);
                        const float cov_mip = mip_img.alphaTestCoverage(scaleCoverage, scaleCoverageChannel);
                        nv::Image img;
                        toNvImage(mip_img, img);
                        inputOptions.setMipmapData(img.pixels(), img.width(), img.height(), 1, 0, mip);
                        ++mip;
                    }
                }
                else if(fillHoles) {
                    nv::FloatImage fimage(&image);

                    // create feature mask
                    nv::BitMap bmp(image.width(),image.height());
                    bmp.clearAll();
                    const int w=image.width();
                    const int h=image.height();
                    int ytr = h;   //height of the transparent part
                    for(int y=0; y<h; ++y)
                        for(int x=0; x<w; ++x) 
                            if(fimage.pixel(3,x,y,0) >= 0.5f) {
                                bmp.setBitAt(x,y);
                                if(y < ytr) ytr = y;
                            }


                    // fill holes
                    nv::fillVoronoi(&fimage,&bmp);

                    // do blur passes
                    for(int i=0; i<8; ++i)
                        nv::fillBlur(&fimage,&bmp);

                    nv::AutoPtr<nv::Image> img(fimage.createImage(0));

                    inputOptions.setTextureLayout(nvtt::TextureType_2D, img->width(), img->height());
                    inputOptions.setMipmapData(img->pixels(), img->width(), img->height());
                }
                else {
                    inputOptions.setTextureLayout(nvtt::TextureType_2D, image.width(), image.height());
                    inputOptions.setMipmapData(image.pixels(), image.width(), image.height());
                }
=======
                inputOptions.setTextureLayout(nvtt::TextureType_2D, image.width, image.height);
                inputOptions.setMipmapData(image.pixels(), image.width, image.height);
>>>>>>> aeddd65f
            }

        }


        if (format == nvtt::Format_Unknown)
            format = nvtt::Format_BC1;


        if (wrapRepeat)
        {
            inputOptions.setWrapMode(nvtt::WrapMode_Repeat);
        }
        else
        {
            inputOptions.setWrapMode(nvtt::WrapMode_Clamp);
        }

        if (alpha)
        {
            inputOptions.setAlphaMode(nvtt::AlphaMode_Transparency);
        }
        else
        {
            inputOptions.setAlphaMode(nvtt::AlphaMode_None);
        }

        // IC: Do not enforce D3D9 restrictions anymore.
        // Block compressed textures with mipmaps must be powers of two.
        /*if (!noMipmaps && format != nvtt::Format_RGB)
        {
            //inputOptions.setRoundMode(nvtt::RoundMode_ToPreviousPowerOfTwo);
        }*/

        if (linear)
        {
            setLinearMap(inputOptions);
        }
        else if (normal)
        {
            setNormalMap(inputOptions);
        }
        else if (color2normal)
        {
            setColorToNormalMap(inputOptions);
        }
        else
        {
            setColorMap(inputOptions);
        }

        if (noMipmaps)
        {
            inputOptions.setMipmapGeneration(false);
        }

        if (premultiplyAlpha)
        {
            //inputOptions.setPremultiplyAlpha(true);
            inputOptions.setAlphaMode(nvtt::AlphaMode_Premultiplied);
        }

        inputOptions.setMipmapFilter(mipmapFilter);
    }



    nvtt::CompressionOptions compressionOptions;
    compressionOptions.setFormat(format);

    //compressionOptions.setQuantization(/*color dithering*/true, /*alpha dithering*/false, /*binary alpha*/false);

    if (format == nvtt::Format_BC2) {
        // Dither alpha when using BC2.
        compressionOptions.setQuantization(/*color dithering*/false, /*alpha dithering*/true, /*binary alpha*/false);
    }
    else if (format == nvtt::Format_BC1a) {
        // Binary alpha when using BC1a.
        compressionOptions.setQuantization(/*color dithering*/false, /*alpha dithering*/true, /*binary alpha*/true, 127);
    }
    else if (format == nvtt::Format_RGBA)
    {
        if (luminance)
        {
            compressionOptions.setPixelFormat(8, 0xff, 0, 0, 0);
        }
        else {
            // @@ Edit this to choose the desired pixel format:
            // compressionOptions.setPixelType(nvtt::PixelType_Float);
            // compressionOptions.setPixelFormat(16, 16, 16, 16);
            // compressionOptions.setPixelType(nvtt::PixelType_UnsignedNorm);
            // compressionOptions.setPixelFormat(16, 0, 0, 0);

            //compressionOptions.setQuantization(/*color dithering*/true, /*alpha dithering*/false, /*binary alpha*/false);
            //compressionOptions.setPixelType(nvtt::PixelType_UnsignedNorm);
            //compressionOptions.setPixelFormat(5, 6, 5, 0);
            //compressionOptions.setPixelFormat(8, 8, 8, 8);

            // A4R4G4B4
            //compressionOptions.setPixelFormat(16, 0xF00, 0xF0, 0xF, 0xF000);

            //compressionOptions.setPixelFormat(32, 0xFF0000, 0xFF00, 0xFF, 0xFF000000);

            // R10B20G10A2
            //compressionOptions.setPixelFormat(10, 10, 10, 2);

            // DXGI_FORMAT_R11G11B10_FLOAT
            //compressionOptions.setPixelType(nvtt::PixelType_Float);
            //compressionOptions.setPixelFormat(11, 11, 10, 0);
        }
    }
    else if (format == nvtt::Format_BC6)
    {
        compressionOptions.setPixelType(nvtt::PixelType_UnsignedFloat);
    }

    if (fast)
    {
        compressionOptions.setQuality(nvtt::Quality_Fastest);
    }
    else
    {
        compressionOptions.setQuality(nvtt::Quality_Normal);
        //compressionOptions.setQuality(nvtt::Quality_Production);
        //compressionOptions.setQuality(nvtt::Quality_Highest);
    }

    if (bc1n)
    {
        compressionOptions.setColorWeights(1, 1, 0);
    }

    
    //compressionOptions.setColorWeights(0.2126, 0.7152, 0.0722);
    //compressionOptions.setColorWeights(0.299, 0.587, 0.114);
    //compressionOptions.setColorWeights(3, 4, 2);

    if (externalCompressor != NULL)
    {
        compressionOptions.setExternalCompressor(externalCompressor);
    }


    MyErrorHandler errorHandler;
    MyOutputHandler outputHandler(output.str());
    if (outputHandler.stream->isError())
    {
        fprintf(stderr, "Error opening '%s' for writting\n", output.str());
        return EXIT_FAILURE;
    }

    nvtt::Context context;
    context.enableCudaAcceleration(!nocuda);

    if (!silent) 
    {
        printf("CUDA acceleration ");
        if (context.isCudaAccelerationEnabled())
        {
            printf("ENABLED\n\n");
        }
        else
        {
            printf("DISABLED\n\n");
        }
    }

    int outputSize = 0;
    if (useSurface) {
        outputSize = context.estimateSize(image, 1, compressionOptions);
    }
    else {
        outputSize = context.estimateSize(inputOptions, compressionOptions);
    }

    outputHandler.setTotal(outputSize);
    outputHandler.setDisplayProgress(!silent);

    nvtt::OutputOptions outputOptions;
    //outputOptions.setFileName(output);
    outputOptions.setOutputHandler(&outputHandler);
    outputOptions.setErrorHandler(&errorHandler);

    if (ktx)
    {
        outputOptions.setContainer(nvtt::Container_KTX);
    }
    else
    {
	// Automatically use dds10 if compressing to BC6 or BC7
        if (format == nvtt::Format_BC6 || format == nvtt::Format_BC7) {
		dds10 = true;
	}

        if (dds10) {
        outputOptions.setContainer(nvtt::Container_DDS10);
    }
        else {
            outputOptions.setContainer(nvtt::Container_DDS);
        }
    }
    
    if (srgb) {
        outputOptions.setSrgbFlag(true);
    }

    // printf("Press ENTER.\n");
    // fflush(stdout);
    // getchar();

    nv::Timer timer;
    timer.start();

    if (useSurface) {
        if (!context.outputHeader(image, 1, compressionOptions, outputOptions)) {
            fprintf(stderr, "Error writing file header.\n");
            return EXIT_FAILURE;
        }
        if (!context.compress(image, 0, 0, compressionOptions, outputOptions)) {
            fprintf(stderr, "Error compressing file.\n");
            return EXIT_FAILURE;
        } 
    }
    else {
        if (!context.process(inputOptions, compressionOptions, outputOptions)) {
            return EXIT_FAILURE;
        }
    }

    timer.stop();

    if (!silent) {
        printf("\rtime taken: %.3f seconds\n", timer.elapsed());
    }

    return EXIT_SUCCESS;
}

<|MERGE_RESOLUTION|>--- conflicted
+++ resolved
@@ -1,1059 +1,1055 @@
-// Copyright NVIDIA Corporation 2007 -- Ignacio Castano <icastano@nvidia.com>
-// 
-// Permission is hereby granted, free of charge, to any person
-// obtaining a copy of this software and associated documentation
-// files (the "Software"), to deal in the Software without
-// restriction, including without limitation the rights to use,
-// copy, modify, merge, publish, distribute, sublicense, and/or sell
-// copies of the Software, and to permit persons to whom the
-// Software is furnished to do so, subject to the following
-// conditions:
-// 
-// The above copyright notice and this permission notice shall be
-// included in all copies or substantial portions of the Software.
-// 
-// THE SOFTWARE IS PROVIDED "AS IS", WITHOUT WARRANTY OF ANY KIND,
-// EXPRESS OR IMPLIED, INCLUDING BUT NOT LIMITED TO THE WARRANTIES
-// OF MERCHANTABILITY, FITNESS FOR A PARTICULAR PURPOSE AND
-// NONINFRINGEMENT. IN NO EVENT SHALL THE AUTHORS OR COPYRIGHT
-// HOLDERS BE LIABLE FOR ANY CLAIM, DAMAGES OR OTHER LIABILITY,
-// WHETHER IN AN ACTION OF CONTRACT, TORT OR OTHERWISE, ARISING
-// FROM, OUT OF OR IN CONNECTION WITH THE SOFTWARE OR THE USE OR
-// OTHER DEALINGS IN THE SOFTWARE.
-
-#include "cmdline.h"
-
-#include <nvtt/nvtt.h>
-
-#include <nvimage/Image.h>    // @@ It might be a good idea to use FreeImage directly instead of ImageIO.
-#include <nvimage/ImageIO.h>
-#include <nvimage/FloatImage.h>
-#include <nvimage/DirectDrawSurface.h>
-#include <nvimage/HoleFilling.h>
-
-#include <nvcore/Ptr.h> // AutoPtr
-#include <nvcore/StrLib.h> // Path
-#include <nvcore/StdStream.h>
-#include <nvcore/FileSystem.h>
-#include <nvcore/Timer.h>
-#include <nvcore/Utils.h>
-
-#include <nvmath/Color.h>
-
-struct MyOutputHandler : public nvtt::OutputHandler
-{
-    MyOutputHandler(const char * name) : total(0), progress(0), percentage(0), stream(new nv::StdOutputStream(name)) {}
-    virtual ~MyOutputHandler() { delete stream; }
-
-    void setTotal(int64 t)
-    {
-        total = t + 128;
-    }
-    void setDisplayProgress(bool b)
-    {
-        verbose = b;
-    }
-
-    virtual void beginImage(int size, int width, int height, int depth, int face, int miplevel)
-    {
-        // ignore.
-    }
-
-    virtual void endImage()
-    {
-        // Ignore.
-    }
-
-    // Output data.
-    virtual bool writeData(const void * data, int size)
-    {
-        nvDebugCheck(stream != NULL);
-        stream->serialize(const_cast<void *>(data), size);
-
-        progress += size;
-        int p = int((100 * progress) / total);
-        if (verbose && p != percentage)
-        {
-            nvCheck(p >= 0);
-
-            percentage = p;
-            printf("\r%d%%", percentage);
-            fflush(stdout);
-        }
-
-        return true;
-    }
-
-    int64 total;
-    int64 progress;
-    int percentage;
-    bool verbose;
-    nv::StdOutputStream * stream;
-};
-
-struct MyErrorHandler : public nvtt::ErrorHandler
-{
-    virtual void error(nvtt::Error e)
-    {
-#if _DEBUG
-        nvDebugBreak();
-#endif
-        printf("Error: '%s'\n", nvtt::errorString(e));
-    }
-};
-
-
-
-
-// Set color to normal map conversion options.
-void setColorToNormalMap(nvtt::InputOptions & inputOptions)
-{
-    inputOptions.setNormalMap(false);
-    inputOptions.setConvertToNormalMap(true);
-    inputOptions.setHeightEvaluation(1.0f/3.0f, 1.0f/3.0f, 1.0f/3.0f, 0.0f);
-    //inputOptions.setNormalFilter(1.0f, 0, 0, 0);
-    //inputOptions.setNormalFilter(0.0f, 0, 0, 1);
-    inputOptions.setGamma(1.0f, 1.0f);
-    inputOptions.setNormalizeMipmaps(true);
-}
-
-// Set options for normal maps.
-void setNormalMap(nvtt::InputOptions & inputOptions)
-{
-    inputOptions.setNormalMap(true);
-    inputOptions.setConvertToNormalMap(false);
-    inputOptions.setGamma(1.0f, 1.0f);
-    inputOptions.setNormalizeMipmaps(true);
-}
-
-// Set options for color maps.
-void setColorMap(nvtt::InputOptions & inputOptions)
-{
-    inputOptions.setNormalMap(false);
-    inputOptions.setConvertToNormalMap(false);
-    inputOptions.setGamma(2.2f, 2.2f);
-    inputOptions.setNormalizeMipmaps(false);
-}
-
-// Set options for linear maps.
-void setLinearMap(nvtt::InputOptions & inputOptions)
-{
-	inputOptions.setNormalMap(false);
-	inputOptions.setConvertToNormalMap(false);
-	inputOptions.setGamma(1.0f, 1.0f);
-	inputOptions.setNormalizeMipmaps(false);
-}
-
-// convert surface to image
-void toNvImage(const nvtt::Surface& from, nv::Image& to)
-{
-    nv::Color32* data = new nv::Color32[from.width() * from.height()];
-    const int w = from.width();
-    const int h = from.height();
-    const float* r = from.channel(0);
-    const float* g = from.channel(1);
-    const float* b = from.channel(2);
-    const float* a = from.channel(3);
-    for (int j = 0; j < h; ++j) {
-        for (int i = 0; i < w; ++i) {
-            int idx = i + j * w;
-            data[idx].r = uint8(nv::clamp(r[idx], 0.f, 1.f) * 255.f + 0.5);
-            data[idx].g = uint8(nv::clamp(g[idx], 0.f, 1.f) * 255.f + 0.5);
-            data[idx].b = uint8(nv::clamp(b[idx], 0.f, 1.f) * 255.f + 0.5);
-            data[idx].a = uint8(nv::clamp(a[idx], 0.f, 1.f) * 255.f + 0.5);
-        }
-    }
-    to.acquire(data, w, h);
-}
-
-int main(int argc, char *argv[])
-{
-    MyAssertHandler assertHandler;
-    MyMessageHandler messageHandler;
-
-    bool alpha = false;
-    bool normal = false;
-    bool color2normal = false;
-    bool linear = false;
-    bool wrapRepeat = false;
-    bool noMipmaps = false;
-    bool fast = false;
-    bool nocuda = false;
-    bool bc1n = false;
-    bool luminance = false;
-    nvtt::Format format = nvtt::Format_BC1;
-    bool fillHoles = false;
-    bool countEmptyRows = false;
-    bool outProvided = false;
-    bool premultiplyAlpha = false;
-    float scaleCoverage = -1;
-    int scaleCoverageChannel = 3;
-    nvtt::MipmapFilter mipmapFilter = nvtt::MipmapFilter_Box;
-    bool loadAsFloat = false;
-    bool rgbm = false;
-    bool rangescale = false;
-    bool srgb = false;
-
-    const char * externalCompressor = NULL;
-
-    bool silent = false;
-    bool dds10 = false;
-    bool ktx = false;
-
-    nv::Path input;
-    nv::Path output;
-    nv::Path input_normal;
-
-    // Parse arguments.
-    for (int i = 1; i < argc; i++)
-    {
-        // Input options.
-        if (strcmp("-color", argv[i]) == 0)
-        {
-        }
-        else if (strcmp("-alpha", argv[i]) == 0)
-        {
-            alpha = true;
-        }
-        else if (strcmp("-normal", argv[i]) == 0)
-        {
-            normal = true;
-        }
-        else if (strcmp("-tonormal", argv[i]) == 0)
-        {
-            color2normal = true;
-        }
-		else if (strcmp("-linear", argv[i]) == 0)
-		{
-			linear = true;
-		}
-        else if (strcmp("-clamp", argv[i]) == 0)
-        {
-        }
-        else if (strcmp("-repeat", argv[i]) == 0)
-        {
-            wrapRepeat = true;
-        }
-        else if (strcmp("-nomips", argv[i]) == 0)
-        {
-            noMipmaps = true;
-        }
-        else if (strcmp("-fillholes", argv[i]) == 0)
-        {
-            fillHoles = true;
-        }
-        else if (strcmp("-countempty", argv[i]) == 0)
-        {
-            countEmptyRows = true;
-        }
-        else if (strcmp("-premula", argv[i]) == 0)
-        {
-            premultiplyAlpha = true;
-        }
-        else if (strcmp("-normal_to_roughness", argv[i]) == 0)
-        {
-            if (i+1 == argc) break;
-            i++;
-
-            input_normal = argv[i];
-        }
-        else if (strcmp("-coverage", argv[i]) == 0)
-        {
-            if (i+1 == argc) break;
-            i++;
-
-            sscanf(argv[i], "%f", &scaleCoverage);
-
-            if (i+1 == argc) break;
-            i++;
-
-            sscanf(argv[i], "%d", &scaleCoverageChannel);
-        }
-        else if (strcmp("-mipfilter", argv[i]) == 0)
-        {
-            if (i+1 == argc) break;
-            i++;
-
-            if (strcmp("box", argv[i]) == 0) mipmapFilter = nvtt::MipmapFilter_Box;
-            else if (strcmp("triangle", argv[i]) == 0) mipmapFilter = nvtt::MipmapFilter_Triangle;
-            else if (strcmp("kaiser", argv[i]) == 0) mipmapFilter = nvtt::MipmapFilter_Kaiser;
-        }
-        else if (strcmp("-float", argv[i]) == 0)
-        {
-            loadAsFloat = true;
-        }
-        else if (strcmp("-rgbm", argv[i]) == 0)
-        {
-            rgbm = true;
-        }
-        else if (strcmp("-rangescale", argv[i]) == 0)
-        {
-            rangescale = true;
-        }
-
-
-        // Compression options.
-        else if (strcmp("-fast", argv[i]) == 0)
-        {
-            fast = true;
-        }
-        else if (strcmp("-nocuda", argv[i]) == 0)
-        {
-            nocuda = true;
-        }
-        else if (strcmp("-rgb", argv[i]) == 0)
-        {
-            format = nvtt::Format_RGB;
-        }
-        else if (strcmp("-lumi", argv[i]) == 0)
-        {
-            luminance = true;
-            format = nvtt::Format_RGB;
-        }
-        else if (strcmp("-bc1", argv[i]) == 0)
-        {
-            format = nvtt::Format_BC1;
-        }
-        else if (strcmp("-bc1n", argv[i]) == 0)
-        {
-            format = nvtt::Format_BC1;
-            bc1n = true;
-        }
-        else if (strcmp("-bc1a", argv[i]) == 0)
-        {
-            format = nvtt::Format_BC1a;
-        }
-        else if (strcmp("-bc2", argv[i]) == 0)
-        {
-            format = nvtt::Format_BC2;
-        }
-        else if (strcmp("-bc3", argv[i]) == 0)
-        {
-            format = nvtt::Format_BC3;
-        }
-        else if (strcmp("-bc3n", argv[i]) == 0)
-        {
-            format = nvtt::Format_BC3n;
-        }
-        else if (strcmp("-bc4", argv[i]) == 0)
-        {
-            format = nvtt::Format_BC4;
-        }
-        else if (strcmp("-bc5", argv[i]) == 0)
-        {
-            format = nvtt::Format_BC5;
-        }
-        else if (strcmp("-bc6", argv[i]) == 0)
-        {
-            format = nvtt::Format_BC6;
-        }
-        else if (strcmp("-bc7", argv[i]) == 0)
-        {
-            format = nvtt::Format_BC7;
-        }
-        else if (strcmp("-bc3_rgbm", argv[i]) == 0)
-        {
-            format = nvtt::Format_BC3_RGBM;
-            rgbm = true;
-        }
-        else if (strcmp("-etc1", argv[i]) == 0)
-        {
-            format = nvtt::Format_ETC1;
-        }
-        else if (strcmp("-etc2", argv[i]) == 0 || strcmp("-etc2_rgb", argv[i]) == 0)
-        {
-            format = nvtt::Format_ETC2_RGB;
-        }
-        else if (strcmp("-etc2_eac", argv[i]) == 0 || strcmp("-etc2_rgba", argv[i]) == 0)
-        {
-            format = nvtt::Format_ETC2_RGBA;
-        }
-        else if (strcmp("-eac", argv[i]) == 0 || strcmp("-etc2_r", argv[i]) == 0)
-        {
-            format = nvtt::Format_ETC2_R;
-        }
-        else if (strcmp("-etc2_rg", argv[i]) == 0)
-        {
-            format = nvtt::Format_ETC2_R;
-        }
-        else if (strcmp("-etc2_rgbm", argv[i]) == 0)
-        {
-            format = nvtt::Format_ETC2_RGBM;
-            rgbm = true;
-        }
-
-        // Undocumented option. Mainly used for testing.
-        else if (strcmp("-ext", argv[i]) == 0)
-        {
-            if (i+1 < argc && argv[i+1][0] != '-') {
-                externalCompressor = argv[i+1];
-                i++;
-            }
-        }
-        else if (strcmp("-pause", argv[i]) == 0)
-        {
-            printf("Press ENTER\n"); fflush(stdout);
-            getchar();
-        }
-
-        // Output options
-        else if (strcmp("-silent", argv[i]) == 0)
-        {
-            silent = true;
-        }
-        else if (strcmp("-dds10", argv[i]) == 0)
-        {
-            dds10 = true;
-        }
-        else if (strcmp("-ktx", argv[i]) == 0)
-        {
-            ktx = true;
-        }
-        else if (strcmp("-srgb", argv[i]) == 0)
-        {
-            srgb = true;
-        }
-        
-        else if (argv[i][0] != '-')
-        {
-            input = argv[i];
-
-            if (i+1 < argc && argv[i+1][0] != '-') {
-                output = argv[i+1];
-                if(output.endsWith("\\") || output.endsWith("/")) {
-                    //only path specified
-                    output.append(input.fileName());
-				    output.stripExtension();
-				    output.append(".dds");
-               }
-               else
-                   outProvided = true;
-            }
-            else
-            {
-                output.copy(input.str());
-                output.stripExtension();
-                
-                if (ktx)
-                {
-                    output.append(".ktx");
-                }
-                else
-                {
-                output.append(".dds");
-            }
-            }
-
-            break;
-        }
-		else
-		{
-			printf("Warning: unrecognized option \"%s\"\n", argv[i]);
-		}
-    }
-
-    const uint version = nvtt::version();
-    const uint major = version / 100 / 100;
-    const uint minor = (version / 100) % 100;
-    const uint rev = version % 100;
-
-
-    if (!silent)
-    {
-        printf("NVIDIA Texture Tools %u.%u.%u - Copyright NVIDIA Corporation 2007\n\n", major, minor, rev);
-    }
-
-    if (input.isNull())
-    {
-        printf("usage: nvcompress [options] infile [outfile.dds]\n\n");
-
-        printf("Input options:\n");
-        printf("  -color        The input image is a color map (default).\n");
-        printf("  -alpha        The input image has an alpha channel used for transparency.\n");
-        printf("  -normal       The input image is a normal map.\n");
-        printf("  -linear       The input is in linear color space.\n");
-        printf("  -tonormal     Convert input to normal map.\n");
-        printf("  -clamp        Clamp wrapping mode (default).\n");
-        printf("  -repeat       Repeat wrapping mode.\n");
-        printf("  -nomips       Disable mipmap generation.\n");
-        printf("  -coverage     coverage value in range <0; 1>, mipmaps will have the same coverage.\n");
-        printf("                second parameter is number of channel to use\n");
-        printf("  -premula      Premultiply alpha into color channel.\n");
-        printf("  -mipfilter    Mipmap filter. One of the following: box, triangle, kaiser.\n");
-        printf("  -float        Load as floating point image.\n\n");
-        printf("  -rgbm         Transform input to RGBM.\n\n");
-        printf("  -rangescale   Scale image to use entire color range.\n\n");
-        printf("  -fillholes    Fill transparent areas with nearby color. Note: adds transparent upper height into output file name in case the outfile was not specified, and infile was in form #.####.xxx.ext\n\n");
-
-        printf("Compression options:\n");
-        printf("  -fast         Fast compression.\n");
-        printf("  -nocuda       Do not use cuda compressor.\n");
-        printf("  -rgb          RGBA format\n");
-        printf("  -lumi         LUMINANCE format\n");
-        printf("  -bc1          BC1 format (DXT1)\n");
-        printf("  -bc1n         BC1 normal map format (DXT1nm)\n");
-        printf("  -bc1a         BC1 format with binary alpha (DXT1a)\n");
-        printf("  -bc2          BC2 format (DXT3)\n");
-        printf("  -bc3          BC3 format (DXT5)\n");
-        printf("  -bc3n         BC3 normal map format (DXT5nm)\n");
-        printf("  -bc4          BC4 format (ATI1)\n");
-        printf("  -bc5          BC5 format (3Dc/ATI2)\n");
-        printf("  -bc6          BC6 format\n");
-        printf("  -bc7          BC7 format\n\n");
-        printf("  -bc3_rgbm     BC3-rgbm format\n\n");
-
-        printf("Output options:\n");
-        printf("  -silent  \tDo not output progress messages\n");
-        printf("  -dds10   \tUse DirectX 10 DDS format (enabled by default for BC6/7, unless ktx is being used)\n");
-        printf("  -ktx     \tUse KTX container format\n");
-        printf("  -srgb    \tIf the requested format allows it, output will be in sRGB color space\n\n");
-
-        return EXIT_FAILURE;
-    }
-
-    // Make sure input file exists.
-    if (!nv::FileSystem::exists(input.str()))
-    {
-        fprintf(stderr, "The file '%s' does not exist.\n", input.str());
-        return 1;
-    }
-
-    // Set input options.
-    nvtt::InputOptions inputOptions;
-
-    bool useSurface = false;    // @@ use Surface API in all cases!
-    nvtt::Surface image;
-
-    if (format == nvtt::Format_Unknown && nv::strCaseDiff(input.extension(), ".dds") == 0)
-    {
-        // Load surface.
-        nv::DirectDrawSurface dds(input.str());
-        if (!dds.isValid())
-        {
-            fprintf(stderr, "The file '%s' is not a valid DDS file.\n", input.str());
-            return EXIT_FAILURE;
-        }
-
-        if (!dds.isSupported())
-        {
-            fprintf(stderr, "The file '%s' is not a supported DDS file.\n", input.str());
-            return EXIT_FAILURE;
-        }
-
-        //if format not specified, get from dds
-        if (dds.isRGB())
-            format = nvtt::Format_RGB;
-        else if (dds.isLuminance()) {
-            luminance = true;
-            format = nvtt::Format_RGB;
-        }
-        else {
-            uint cc = dds.fourcc();
-            switch(cc) {
-            case nv::FOURCC_DXT1:   format = nvtt::Format_DXT1; break;
-            case nv::FOURCC_DXT3:   format = nvtt::Format_DXT3; break;
-            case nv::FOURCC_DXT5:   format = nvtt::Format_DXT5; break;
-            case nv::FOURCC_RXGB:   format = nvtt::Format_BC3n; break;
-            case nv::FOURCC_ATI1:   format = nvtt::Format_BC4; break;
-            case nv::FOURCC_ATI2:   format = nvtt::Format_BC5; break;
-            }
-        }
-
-        alpha = dds.hasAlpha();
-    }
-
-
-    if (format == nvtt::Format_BC3_RGBM || format == nvtt::Format_ETC2_RGBM || rgbm) {
-        useSurface = true;
-
-        if (!image.load(input.str())) {
-            fprintf(stderr, "Error opening input file '%s'.\n", input.str());
-            return EXIT_FAILURE;
-        }
-
-        if (rangescale) {
-            // get color range
-            float min_color[3], max_color[3];
-            image.range(0, &min_color[0], &max_color[0]);
-            image.range(1, &min_color[1], &max_color[1]);
-            image.range(2, &min_color[2], &max_color[2]);
-
-            //printf("Color range = %.2f %.2f %.2f\n", max_color[0], max_color[1], max_color[2]);
-
-            float color_range = nv::max3(max_color[0], max_color[1], max_color[2]);
-            const float max_color_range = 16.0f;
-
-            if (color_range > max_color_range) {
-                //Log::print("Clamping color range %f to %f\n", color_range, max_color_range);
-                color_range = max_color_range;
-            }
-            //color_range = max_color_range;  // Use a fixed color range for now.
-
-            for (int i = 0; i < 3; i++) {
-                image.scaleBias(i, 1.0f / color_range, 0.0f);
-            }
-            image.toneMap(nvtt::ToneMapper_Linear, /*parameters=*/NULL); // Clamp without changing the hue.
-
-            // Clamp alpha.
-            image.clamp(3);
-        }
-
-        if (alpha) {
-            image.setAlphaMode(nvtt::AlphaMode_Transparency);
-        }
-
-        // To gamma.
-        image.toGamma(2);
-
-        if (format != nvtt::Format_BC3_RGBM || format != nvtt::Format_ETC2_RGBM) {
-            image.setAlphaMode(nvtt::AlphaMode_None);
-            image.toRGBM(1, 0.15f);
-        }
-    }
-    else if (format == nvtt::Format_BC6) {
-        //format = nvtt::Format_BC1;
-        //fprintf(stderr, "BLABLABLA.\n");
-        useSurface = true;
-
-        if (!image.load(input.str())) {
-            fprintf(stderr, "Error opening input file '%s'.\n", input.str());
-            return EXIT_FAILURE;
-        }
-
-        image.setAlphaMode(nvtt::AlphaMode_Transparency);
-    }
-    else {
-        if (nv::strCaseDiff(input.extension(), ".dds") == 0)
-        {
-            // Load surface.
-            nv::DirectDrawSurface dds;
-            if (!dds.load(input.str()) || !dds.isValid())
-            {
-                fprintf(stderr, "The file '%s' is not a valid DDS file.\n", input.str());
-                return EXIT_FAILURE;
-            }
-
-            if (!dds.isSupported())
-            {
-                fprintf(stderr, "The file '%s' is not a supported DDS file.\n", input.str());
-                return EXIT_FAILURE;
-            }
-
-            uint faceCount;
-            if (dds.isTexture2D())
-            {
-                inputOptions.setTextureLayout(nvtt::TextureType_2D, dds.width(), dds.height());
-                faceCount = 1;
-            }
-            else if (dds.isTexture3D())
-            {
-                inputOptions.setTextureLayout(nvtt::TextureType_3D, dds.width(), dds.height(), dds.depth());
-                faceCount = 1;
-
-                nvDebugBreak();
-            }
-            else if (dds.isTextureCube()) {
-                inputOptions.setTextureLayout(nvtt::TextureType_Cube, dds.width(), dds.height());
-                faceCount = 6;
-            } else {
-                nvDebugCheck(dds.isTextureArray());
-                inputOptions.setTextureLayout(nvtt::TextureType_Array, dds.width(), dds.height(), 1, dds.arraySize());
-                faceCount = dds.arraySize();
-                dds10 = ktx ? false : true;
-            }
-
-            uint mipmapCount = dds.mipmapCount();
-
-            nv::Image mipmap;
-
-            for (uint f = 0; f < faceCount; f++)
-            {
-                for (uint m = 0; m < mipmapCount; m++)
-                {
-                    if (imageFromDDS(&mipmap, dds, f, m)) // @@ Load as float.
-                        inputOptions.setMipmapData(mipmap.pixels(), mipmap.width, mipmap.height, mipmap.depth, f, m);
-                }
-            }
-        }
-        else
-        {
-            if (nv::strCaseDiff(input.extension(), ".exr") == 0 || nv::strCaseDiff(input.extension(), ".hdr") == 0)
-            {
-                loadAsFloat = true;
-            }
-
-            if (loadAsFloat)
-            {
-                nv::AutoPtr<nv::FloatImage> image(nv::ImageIO::loadFloat(input.str()));
-
-                if (image == NULL)
-                {
-                    fprintf(stderr, "The file '%s' is not a supported image type.\n", input.str());
-                    return EXIT_FAILURE;
-                }
-
-                inputOptions.setFormat(nvtt::InputFormat_RGBA_32F);
-                inputOptions.setTextureLayout(nvtt::TextureType_2D, image->width(), image->height());
-
-                /*for (uint i = 0; i < image->componentNum(); i++)
-                {
-                    inputOptions.setMipmapChannelData(image->channel(i), i, image->width(), image->height());
-                }*/
-            }
-            else
-            {
-                // Regular image.
-                nv::Image image;
-                if (!image.load(input.str()))
-                {
-                    fprintf(stderr, "The file '%s' is not a supported image type.\n", input.str());
-                    return 1;
-                }
-
-<<<<<<< HEAD
-                if(countEmptyRows)
-                {
-                    //count empty rows & append to the file name
-                    const int w = image.width();
-                    const int h = image.height();
-                    int ytr = 0;   //height of the transparent part
-
-                    if(image.format() == image.Format_ARGB) {
-                        for(int y=0; y<h; ++y) {
-                            for(int x=0; x<w; ++x) {
-                                if(image.pixel(x,y).a >= 128) {
-                                    ytr = y;
-                                    y = h;
-                                    break;
-                                }
-                            }
-                        }
-                    }
-
-                    //change outfile
-                    output.stripExtension();
-                    output.appendFormat(".%04i.dds", ytr);
-                }
-
-                if (!input_normal.isNull()) {
-                    nvtt::Surface fimage;
-                    fimage.setImage(nvtt::InputFormat_BGRA_8UB, image.width(), image.height(), 1, image.pixels());
-                    
-                    nvtt::Surface normal;
-                    if (!normal.load(input_normal.str())) {
-                        fprintf(stderr, "The file '%s' is not a supported image type.\n", input_normal.str());
-                        return 1;
-                    }
-                    inputOptions.setTextureLayout(nvtt::TextureType_2D, image.width(), image.height());
-                    nv::Image img_0;
-                    toNvImage(fimage, img_0);
-                    inputOptions.setMipmapData(img_0.pixels(), img_0.width(), img_0.height());
-                    
-                    int mip = 1;
-                    while (fimage.buildNextMipmap(nvtt::MipmapFilter_Box)) {
-                        fimage.roughnessMipFromNormal(normal);
-                        nv::Image img;
-                        toNvImage(fimage, img);
-                        inputOptions.setMipmapData(img.pixels(), img.width(), img.height(), 1, 0, mip);
-                        ++mip;
-                    }
-                }
-                else if (scaleCoverage > 0) {
-                    nvtt::Surface fimage;
-                    fimage.setImage(nvtt::InputFormat_BGRA_8UB, image.width(), image.height(), 1, image.pixels());
-                    const float cov = fimage.alphaTestCoverage(scaleCoverage, scaleCoverageChannel);
-
-                    inputOptions.setTextureLayout(nvtt::TextureType_2D, image.width(), image.height());
-                    nv::Image img_0;
-                    toNvImage(fimage, img_0);
-                    inputOptions.setMipmapData(img_0.pixels(), img_0.width(), img_0.height());
-                    
-                    int mip = 1;
-                    while (fimage.buildNextMipmap(nvtt::MipmapFilter_Box)) {
-                        nvtt::Surface mip_img;
-                        mip_img.setImage(fimage.width(), fimage.height(), 1);
-                        mip_img.copy(fimage, 0, 0, 0, fimage.width(), fimage.height(), 1, 0, 0, 0);
-                        const float cov_mip_before = mip_img.alphaTestCoverage(scaleCoverage, scaleCoverageChannel);
-                        mip_img.scaleAlphaToCoverage(cov, scaleCoverage, scaleCoverageChannel);
-                        const float cov_mip = mip_img.alphaTestCoverage(scaleCoverage, scaleCoverageChannel);
-                        nv::Image img;
-                        toNvImage(mip_img, img);
-                        inputOptions.setMipmapData(img.pixels(), img.width(), img.height(), 1, 0, mip);
-                        ++mip;
-                    }
-                }
-                else if(fillHoles) {
-                    nv::FloatImage fimage(&image);
-
-                    // create feature mask
-                    nv::BitMap bmp(image.width(),image.height());
-                    bmp.clearAll();
-                    const int w=image.width();
-                    const int h=image.height();
-                    int ytr = h;   //height of the transparent part
-                    for(int y=0; y<h; ++y)
-                        for(int x=0; x<w; ++x) 
-                            if(fimage.pixel(3,x,y,0) >= 0.5f) {
-                                bmp.setBitAt(x,y);
-                                if(y < ytr) ytr = y;
-                            }
-
-
-                    // fill holes
-                    nv::fillVoronoi(&fimage,&bmp);
-
-                    // do blur passes
-                    for(int i=0; i<8; ++i)
-                        nv::fillBlur(&fimage,&bmp);
-
-                    nv::AutoPtr<nv::Image> img(fimage.createImage(0));
-
-                    inputOptions.setTextureLayout(nvtt::TextureType_2D, img->width(), img->height());
-                    inputOptions.setMipmapData(img->pixels(), img->width(), img->height());
-                }
-                else {
-                    inputOptions.setTextureLayout(nvtt::TextureType_2D, image.width(), image.height());
-                    inputOptions.setMipmapData(image.pixels(), image.width(), image.height());
-                }
-=======
-                inputOptions.setTextureLayout(nvtt::TextureType_2D, image.width, image.height);
-                inputOptions.setMipmapData(image.pixels(), image.width, image.height);
->>>>>>> aeddd65f
-            }
-
-        }
-
-
-        if (format == nvtt::Format_Unknown)
-            format = nvtt::Format_BC1;
-
-
-        if (wrapRepeat)
-        {
-            inputOptions.setWrapMode(nvtt::WrapMode_Repeat);
-        }
-        else
-        {
-            inputOptions.setWrapMode(nvtt::WrapMode_Clamp);
-        }
-
-        if (alpha)
-        {
-            inputOptions.setAlphaMode(nvtt::AlphaMode_Transparency);
-        }
-        else
-        {
-            inputOptions.setAlphaMode(nvtt::AlphaMode_None);
-        }
-
-        // IC: Do not enforce D3D9 restrictions anymore.
-        // Block compressed textures with mipmaps must be powers of two.
-        /*if (!noMipmaps && format != nvtt::Format_RGB)
-        {
-            //inputOptions.setRoundMode(nvtt::RoundMode_ToPreviousPowerOfTwo);
-        }*/
-
-        if (linear)
-        {
-            setLinearMap(inputOptions);
-        }
-        else if (normal)
-        {
-            setNormalMap(inputOptions);
-        }
-        else if (color2normal)
-        {
-            setColorToNormalMap(inputOptions);
-        }
-        else
-        {
-            setColorMap(inputOptions);
-        }
-
-        if (noMipmaps)
-        {
-            inputOptions.setMipmapGeneration(false);
-        }
-
-        if (premultiplyAlpha)
-        {
-            //inputOptions.setPremultiplyAlpha(true);
-            inputOptions.setAlphaMode(nvtt::AlphaMode_Premultiplied);
-        }
-
-        inputOptions.setMipmapFilter(mipmapFilter);
-    }
-
-
-
-    nvtt::CompressionOptions compressionOptions;
-    compressionOptions.setFormat(format);
-
-    //compressionOptions.setQuantization(/*color dithering*/true, /*alpha dithering*/false, /*binary alpha*/false);
-
-    if (format == nvtt::Format_BC2) {
-        // Dither alpha when using BC2.
-        compressionOptions.setQuantization(/*color dithering*/false, /*alpha dithering*/true, /*binary alpha*/false);
-    }
-    else if (format == nvtt::Format_BC1a) {
-        // Binary alpha when using BC1a.
-        compressionOptions.setQuantization(/*color dithering*/false, /*alpha dithering*/true, /*binary alpha*/true, 127);
-    }
-    else if (format == nvtt::Format_RGBA)
-    {
-        if (luminance)
-        {
-            compressionOptions.setPixelFormat(8, 0xff, 0, 0, 0);
-        }
-        else {
-            // @@ Edit this to choose the desired pixel format:
-            // compressionOptions.setPixelType(nvtt::PixelType_Float);
-            // compressionOptions.setPixelFormat(16, 16, 16, 16);
-            // compressionOptions.setPixelType(nvtt::PixelType_UnsignedNorm);
-            // compressionOptions.setPixelFormat(16, 0, 0, 0);
-
-            //compressionOptions.setQuantization(/*color dithering*/true, /*alpha dithering*/false, /*binary alpha*/false);
-            //compressionOptions.setPixelType(nvtt::PixelType_UnsignedNorm);
-            //compressionOptions.setPixelFormat(5, 6, 5, 0);
-            //compressionOptions.setPixelFormat(8, 8, 8, 8);
-
-            // A4R4G4B4
-            //compressionOptions.setPixelFormat(16, 0xF00, 0xF0, 0xF, 0xF000);
-
-            //compressionOptions.setPixelFormat(32, 0xFF0000, 0xFF00, 0xFF, 0xFF000000);
-
-            // R10B20G10A2
-            //compressionOptions.setPixelFormat(10, 10, 10, 2);
-
-            // DXGI_FORMAT_R11G11B10_FLOAT
-            //compressionOptions.setPixelType(nvtt::PixelType_Float);
-            //compressionOptions.setPixelFormat(11, 11, 10, 0);
-        }
-    }
-    else if (format == nvtt::Format_BC6)
-    {
-        compressionOptions.setPixelType(nvtt::PixelType_UnsignedFloat);
-    }
-
-    if (fast)
-    {
-        compressionOptions.setQuality(nvtt::Quality_Fastest);
-    }
-    else
-    {
-        compressionOptions.setQuality(nvtt::Quality_Normal);
-        //compressionOptions.setQuality(nvtt::Quality_Production);
-        //compressionOptions.setQuality(nvtt::Quality_Highest);
-    }
-
-    if (bc1n)
-    {
-        compressionOptions.setColorWeights(1, 1, 0);
-    }
-
-    
-    //compressionOptions.setColorWeights(0.2126, 0.7152, 0.0722);
-    //compressionOptions.setColorWeights(0.299, 0.587, 0.114);
-    //compressionOptions.setColorWeights(3, 4, 2);
-
-    if (externalCompressor != NULL)
-    {
-        compressionOptions.setExternalCompressor(externalCompressor);
-    }
-
-
-    MyErrorHandler errorHandler;
-    MyOutputHandler outputHandler(output.str());
-    if (outputHandler.stream->isError())
-    {
-        fprintf(stderr, "Error opening '%s' for writting\n", output.str());
-        return EXIT_FAILURE;
-    }
-
-    nvtt::Context context;
-    context.enableCudaAcceleration(!nocuda);
-
-    if (!silent) 
-    {
-        printf("CUDA acceleration ");
-        if (context.isCudaAccelerationEnabled())
-        {
-            printf("ENABLED\n\n");
-        }
-        else
-        {
-            printf("DISABLED\n\n");
-        }
-    }
-
-    int outputSize = 0;
-    if (useSurface) {
-        outputSize = context.estimateSize(image, 1, compressionOptions);
-    }
-    else {
-        outputSize = context.estimateSize(inputOptions, compressionOptions);
-    }
-
-    outputHandler.setTotal(outputSize);
-    outputHandler.setDisplayProgress(!silent);
-
-    nvtt::OutputOptions outputOptions;
-    //outputOptions.setFileName(output);
-    outputOptions.setOutputHandler(&outputHandler);
-    outputOptions.setErrorHandler(&errorHandler);
-
-    if (ktx)
-    {
-        outputOptions.setContainer(nvtt::Container_KTX);
-    }
-    else
-    {
-	// Automatically use dds10 if compressing to BC6 or BC7
-        if (format == nvtt::Format_BC6 || format == nvtt::Format_BC7) {
-		dds10 = true;
-	}
-
-        if (dds10) {
-        outputOptions.setContainer(nvtt::Container_DDS10);
-    }
-        else {
-            outputOptions.setContainer(nvtt::Container_DDS);
-        }
-    }
-    
-    if (srgb) {
-        outputOptions.setSrgbFlag(true);
-    }
-
-    // printf("Press ENTER.\n");
-    // fflush(stdout);
-    // getchar();
-
-    nv::Timer timer;
-    timer.start();
-
-    if (useSurface) {
-        if (!context.outputHeader(image, 1, compressionOptions, outputOptions)) {
-            fprintf(stderr, "Error writing file header.\n");
-            return EXIT_FAILURE;
-        }
-        if (!context.compress(image, 0, 0, compressionOptions, outputOptions)) {
-            fprintf(stderr, "Error compressing file.\n");
-            return EXIT_FAILURE;
-        } 
-    }
-    else {
-        if (!context.process(inputOptions, compressionOptions, outputOptions)) {
-            return EXIT_FAILURE;
-        }
-    }
-
-    timer.stop();
-
-    if (!silent) {
-        printf("\rtime taken: %.3f seconds\n", timer.elapsed());
-    }
-
-    return EXIT_SUCCESS;
-}
-
+// Copyright NVIDIA Corporation 2007 -- Ignacio Castano <icastano@nvidia.com>
+// 
+// Permission is hereby granted, free of charge, to any person
+// obtaining a copy of this software and associated documentation
+// files (the "Software"), to deal in the Software without
+// restriction, including without limitation the rights to use,
+// copy, modify, merge, publish, distribute, sublicense, and/or sell
+// copies of the Software, and to permit persons to whom the
+// Software is furnished to do so, subject to the following
+// conditions:
+// 
+// The above copyright notice and this permission notice shall be
+// included in all copies or substantial portions of the Software.
+// 
+// THE SOFTWARE IS PROVIDED "AS IS", WITHOUT WARRANTY OF ANY KIND,
+// EXPRESS OR IMPLIED, INCLUDING BUT NOT LIMITED TO THE WARRANTIES
+// OF MERCHANTABILITY, FITNESS FOR A PARTICULAR PURPOSE AND
+// NONINFRINGEMENT. IN NO EVENT SHALL THE AUTHORS OR COPYRIGHT
+// HOLDERS BE LIABLE FOR ANY CLAIM, DAMAGES OR OTHER LIABILITY,
+// WHETHER IN AN ACTION OF CONTRACT, TORT OR OTHERWISE, ARISING
+// FROM, OUT OF OR IN CONNECTION WITH THE SOFTWARE OR THE USE OR
+// OTHER DEALINGS IN THE SOFTWARE.
+
+#include "cmdline.h"
+
+#include <nvtt/nvtt.h>
+
+#include <nvimage/Image.h>    // @@ It might be a good idea to use FreeImage directly instead of ImageIO.
+#include <nvimage/ImageIO.h>
+#include <nvimage/FloatImage.h>
+#include <nvimage/DirectDrawSurface.h>
+#include <nvimage/HoleFilling.h>
+
+#include <nvcore/Ptr.h> // AutoPtr
+#include <nvcore/StrLib.h> // Path
+#include <nvcore/StdStream.h>
+#include <nvcore/FileSystem.h>
+#include <nvcore/Timer.h>
+#include <nvcore/Utils.h>
+
+#include <nvmath/Color.h>
+
+struct MyOutputHandler : public nvtt::OutputHandler
+{
+    MyOutputHandler(const char * name) : total(0), progress(0), percentage(0), stream(new nv::StdOutputStream(name)) {}
+    virtual ~MyOutputHandler() { delete stream; }
+
+    void setTotal(int64 t)
+    {
+        total = t + 128;
+    }
+    void setDisplayProgress(bool b)
+    {
+        verbose = b;
+    }
+
+    virtual void beginImage(int size, int width, int height, int depth, int face, int miplevel)
+    {
+        // ignore.
+    }
+
+    virtual void endImage()
+    {
+        // Ignore.
+    }
+
+    // Output data.
+    virtual bool writeData(const void * data, int size)
+    {
+        nvDebugCheck(stream != NULL);
+        stream->serialize(const_cast<void *>(data), size);
+
+        progress += size;
+        int p = int((100 * progress) / total);
+        if (verbose && p != percentage)
+        {
+            nvCheck(p >= 0);
+
+            percentage = p;
+            printf("\r%d%%", percentage);
+            fflush(stdout);
+        }
+
+        return true;
+    }
+
+    int64 total;
+    int64 progress;
+    int percentage;
+    bool verbose;
+    nv::StdOutputStream * stream;
+};
+
+struct MyErrorHandler : public nvtt::ErrorHandler
+{
+    virtual void error(nvtt::Error e)
+    {
+#if _DEBUG
+        nvDebugBreak();
+#endif
+        printf("Error: '%s'\n", nvtt::errorString(e));
+    }
+};
+
+
+
+
+// Set color to normal map conversion options.
+void setColorToNormalMap(nvtt::InputOptions & inputOptions)
+{
+    inputOptions.setNormalMap(false);
+    inputOptions.setConvertToNormalMap(true);
+    inputOptions.setHeightEvaluation(1.0f/3.0f, 1.0f/3.0f, 1.0f/3.0f, 0.0f);
+    //inputOptions.setNormalFilter(1.0f, 0, 0, 0);
+    //inputOptions.setNormalFilter(0.0f, 0, 0, 1);
+    inputOptions.setGamma(1.0f, 1.0f);
+    inputOptions.setNormalizeMipmaps(true);
+}
+
+// Set options for normal maps.
+void setNormalMap(nvtt::InputOptions & inputOptions)
+{
+    inputOptions.setNormalMap(true);
+    inputOptions.setConvertToNormalMap(false);
+    inputOptions.setGamma(1.0f, 1.0f);
+    inputOptions.setNormalizeMipmaps(true);
+}
+
+// Set options for color maps.
+void setColorMap(nvtt::InputOptions & inputOptions)
+{
+    inputOptions.setNormalMap(false);
+    inputOptions.setConvertToNormalMap(false);
+    inputOptions.setGamma(2.2f, 2.2f);
+    inputOptions.setNormalizeMipmaps(false);
+}
+
+// Set options for linear maps.
+void setLinearMap(nvtt::InputOptions & inputOptions)
+{
+	inputOptions.setNormalMap(false);
+	inputOptions.setConvertToNormalMap(false);
+	inputOptions.setGamma(1.0f, 1.0f);
+	inputOptions.setNormalizeMipmaps(false);
+}
+
+// convert surface to image
+void toNvImage(const nvtt::Surface& from, nv::Image& to)
+{
+    nv::Color32* data = new nv::Color32[from.width() * from.height()];
+    const int w = from.width();
+    const int h = from.height();
+    const float* r = from.channel(0);
+    const float* g = from.channel(1);
+    const float* b = from.channel(2);
+    const float* a = from.channel(3);
+    for (int j = 0; j < h; ++j) {
+        for (int i = 0; i < w; ++i) {
+            int idx = i + j * w;
+            data[idx].r = uint8(nv::clamp(r[idx], 0.f, 1.f) * 255.f + 0.5);
+            data[idx].g = uint8(nv::clamp(g[idx], 0.f, 1.f) * 255.f + 0.5);
+            data[idx].b = uint8(nv::clamp(b[idx], 0.f, 1.f) * 255.f + 0.5);
+            data[idx].a = uint8(nv::clamp(a[idx], 0.f, 1.f) * 255.f + 0.5);
+        }
+    }
+    to.acquire(data, w, h);
+}
+
+int main(int argc, char *argv[])
+{
+    MyAssertHandler assertHandler;
+    MyMessageHandler messageHandler;
+
+    bool alpha = false;
+    bool normal = false;
+    bool color2normal = false;
+    bool linear = false;
+    bool wrapRepeat = false;
+    bool noMipmaps = false;
+    bool fast = false;
+    bool nocuda = false;
+    bool bc1n = false;
+    bool luminance = false;
+    nvtt::Format format = nvtt::Format_BC1;
+    bool fillHoles = false;
+    bool countEmptyRows = false;
+    bool outProvided = false;
+    bool premultiplyAlpha = false;
+    float scaleCoverage = -1;
+    int scaleCoverageChannel = 3;
+    nvtt::MipmapFilter mipmapFilter = nvtt::MipmapFilter_Box;
+    bool loadAsFloat = false;
+    bool rgbm = false;
+    bool rangescale = false;
+    bool srgb = false;
+
+    const char * externalCompressor = NULL;
+
+    bool silent = false;
+    bool dds10 = false;
+    bool ktx = false;
+
+    nv::Path input;
+    nv::Path output;
+    nv::Path input_normal;
+
+    // Parse arguments.
+    for (int i = 1; i < argc; i++)
+    {
+        // Input options.
+        if (strcmp("-color", argv[i]) == 0)
+        {
+        }
+        else if (strcmp("-alpha", argv[i]) == 0)
+        {
+            alpha = true;
+        }
+        else if (strcmp("-normal", argv[i]) == 0)
+        {
+            normal = true;
+        }
+        else if (strcmp("-tonormal", argv[i]) == 0)
+        {
+            color2normal = true;
+        }
+		else if (strcmp("-linear", argv[i]) == 0)
+		{
+			linear = true;
+		}
+        else if (strcmp("-clamp", argv[i]) == 0)
+        {
+        }
+        else if (strcmp("-repeat", argv[i]) == 0)
+        {
+            wrapRepeat = true;
+        }
+        else if (strcmp("-nomips", argv[i]) == 0)
+        {
+            noMipmaps = true;
+        }
+        else if (strcmp("-fillholes", argv[i]) == 0)
+        {
+            fillHoles = true;
+        }
+        else if (strcmp("-countempty", argv[i]) == 0)
+        {
+            countEmptyRows = true;
+        }
+        else if (strcmp("-premula", argv[i]) == 0)
+        {
+            premultiplyAlpha = true;
+        }
+        else if (strcmp("-normal_to_roughness", argv[i]) == 0)
+        {
+            if (i+1 == argc) break;
+            i++;
+
+            input_normal = argv[i];
+        }
+        else if (strcmp("-coverage", argv[i]) == 0)
+        {
+            if (i+1 == argc) break;
+            i++;
+
+            sscanf(argv[i], "%f", &scaleCoverage);
+
+            if (i+1 == argc) break;
+            i++;
+
+            sscanf(argv[i], "%d", &scaleCoverageChannel);
+        }
+        else if (strcmp("-mipfilter", argv[i]) == 0)
+        {
+            if (i+1 == argc) break;
+            i++;
+
+            if (strcmp("box", argv[i]) == 0) mipmapFilter = nvtt::MipmapFilter_Box;
+            else if (strcmp("triangle", argv[i]) == 0) mipmapFilter = nvtt::MipmapFilter_Triangle;
+            else if (strcmp("kaiser", argv[i]) == 0) mipmapFilter = nvtt::MipmapFilter_Kaiser;
+        }
+        else if (strcmp("-float", argv[i]) == 0)
+        {
+            loadAsFloat = true;
+        }
+        else if (strcmp("-rgbm", argv[i]) == 0)
+        {
+            rgbm = true;
+        }
+        else if (strcmp("-rangescale", argv[i]) == 0)
+        {
+            rangescale = true;
+        }
+
+
+        // Compression options.
+        else if (strcmp("-fast", argv[i]) == 0)
+        {
+            fast = true;
+        }
+        else if (strcmp("-nocuda", argv[i]) == 0)
+        {
+            nocuda = true;
+        }
+        else if (strcmp("-rgb", argv[i]) == 0)
+        {
+            format = nvtt::Format_RGB;
+        }
+        else if (strcmp("-lumi", argv[i]) == 0)
+        {
+            luminance = true;
+            format = nvtt::Format_RGB;
+        }
+        else if (strcmp("-bc1", argv[i]) == 0)
+        {
+            format = nvtt::Format_BC1;
+        }
+        else if (strcmp("-bc1n", argv[i]) == 0)
+        {
+            format = nvtt::Format_BC1;
+            bc1n = true;
+        }
+        else if (strcmp("-bc1a", argv[i]) == 0)
+        {
+            format = nvtt::Format_BC1a;
+        }
+        else if (strcmp("-bc2", argv[i]) == 0)
+        {
+            format = nvtt::Format_BC2;
+        }
+        else if (strcmp("-bc3", argv[i]) == 0)
+        {
+            format = nvtt::Format_BC3;
+        }
+        else if (strcmp("-bc3n", argv[i]) == 0)
+        {
+            format = nvtt::Format_BC3n;
+        }
+        else if (strcmp("-bc4", argv[i]) == 0)
+        {
+            format = nvtt::Format_BC4;
+        }
+        else if (strcmp("-bc5", argv[i]) == 0)
+        {
+            format = nvtt::Format_BC5;
+        }
+        else if (strcmp("-bc6", argv[i]) == 0)
+        {
+            format = nvtt::Format_BC6;
+        }
+        else if (strcmp("-bc7", argv[i]) == 0)
+        {
+            format = nvtt::Format_BC7;
+        }
+        else if (strcmp("-bc3_rgbm", argv[i]) == 0)
+        {
+            format = nvtt::Format_BC3_RGBM;
+            rgbm = true;
+        }
+        else if (strcmp("-etc1", argv[i]) == 0)
+        {
+            format = nvtt::Format_ETC1;
+        }
+        else if (strcmp("-etc2", argv[i]) == 0 || strcmp("-etc2_rgb", argv[i]) == 0)
+        {
+            format = nvtt::Format_ETC2_RGB;
+        }
+        else if (strcmp("-etc2_eac", argv[i]) == 0 || strcmp("-etc2_rgba", argv[i]) == 0)
+        {
+            format = nvtt::Format_ETC2_RGBA;
+        }
+        else if (strcmp("-eac", argv[i]) == 0 || strcmp("-etc2_r", argv[i]) == 0)
+        {
+            format = nvtt::Format_ETC2_R;
+        }
+        else if (strcmp("-etc2_rg", argv[i]) == 0)
+        {
+            format = nvtt::Format_ETC2_R;
+        }
+        else if (strcmp("-etc2_rgbm", argv[i]) == 0)
+        {
+            format = nvtt::Format_ETC2_RGBM;
+            rgbm = true;
+        }
+
+        // Undocumented option. Mainly used for testing.
+        else if (strcmp("-ext", argv[i]) == 0)
+        {
+            if (i+1 < argc && argv[i+1][0] != '-') {
+                externalCompressor = argv[i+1];
+                i++;
+            }
+        }
+        else if (strcmp("-pause", argv[i]) == 0)
+        {
+            printf("Press ENTER\n"); fflush(stdout);
+            getchar();
+        }
+
+        // Output options
+        else if (strcmp("-silent", argv[i]) == 0)
+        {
+            silent = true;
+        }
+        else if (strcmp("-dds10", argv[i]) == 0)
+        {
+            dds10 = true;
+        }
+        else if (strcmp("-ktx", argv[i]) == 0)
+        {
+            ktx = true;
+        }
+        else if (strcmp("-srgb", argv[i]) == 0)
+        {
+            srgb = true;
+        }
+        
+        else if (argv[i][0] != '-')
+        {
+            input = argv[i];
+
+            if (i+1 < argc && argv[i+1][0] != '-') {
+                output = argv[i+1];
+                if(output.endsWith("\\") || output.endsWith("/")) {
+                    //only path specified
+                    output.append(input.fileName());
+				    output.stripExtension();
+				    output.append(".dds");
+               }
+               else
+                   outProvided = true;
+            }
+            else
+            {
+                output.copy(input.str());
+                output.stripExtension();
+                
+                if (ktx)
+                {
+                    output.append(".ktx");
+                }
+                else
+                {
+                output.append(".dds");
+            }
+            }
+
+            break;
+        }
+		else
+		{
+			printf("Warning: unrecognized option \"%s\"\n", argv[i]);
+		}
+    }
+
+    const uint version = nvtt::version();
+    const uint major = version / 100 / 100;
+    const uint minor = (version / 100) % 100;
+    const uint rev = version % 100;
+
+
+    if (!silent)
+    {
+        printf("NVIDIA Texture Tools %u.%u.%u - Copyright NVIDIA Corporation 2007\n\n", major, minor, rev);
+    }
+
+    if (input.isNull())
+    {
+        printf("usage: nvcompress [options] infile [outfile.dds]\n\n");
+
+        printf("Input options:\n");
+        printf("  -color        The input image is a color map (default).\n");
+        printf("  -alpha        The input image has an alpha channel used for transparency.\n");
+        printf("  -normal       The input image is a normal map.\n");
+        printf("  -linear       The input is in linear color space.\n");
+        printf("  -tonormal     Convert input to normal map.\n");
+        printf("  -clamp        Clamp wrapping mode (default).\n");
+        printf("  -repeat       Repeat wrapping mode.\n");
+        printf("  -nomips       Disable mipmap generation.\n");
+        printf("  -coverage     coverage value in range <0; 1>, mipmaps will have the same coverage.\n");
+        printf("                second parameter is number of channel to use\n");
+        printf("  -premula      Premultiply alpha into color channel.\n");
+        printf("  -mipfilter    Mipmap filter. One of the following: box, triangle, kaiser.\n");
+        printf("  -float        Load as floating point image.\n\n");
+        printf("  -rgbm         Transform input to RGBM.\n\n");
+        printf("  -rangescale   Scale image to use entire color range.\n\n");
+        printf("  -fillholes    Fill transparent areas with nearby color. Note: adds transparent upper height into output file name in case the outfile was not specified, and infile was in form #.####.xxx.ext\n\n");
+
+        printf("Compression options:\n");
+        printf("  -fast         Fast compression.\n");
+        printf("  -nocuda       Do not use cuda compressor.\n");
+        printf("  -rgb          RGBA format\n");
+        printf("  -lumi         LUMINANCE format\n");
+        printf("  -bc1          BC1 format (DXT1)\n");
+        printf("  -bc1n         BC1 normal map format (DXT1nm)\n");
+        printf("  -bc1a         BC1 format with binary alpha (DXT1a)\n");
+        printf("  -bc2          BC2 format (DXT3)\n");
+        printf("  -bc3          BC3 format (DXT5)\n");
+        printf("  -bc3n         BC3 normal map format (DXT5nm)\n");
+        printf("  -bc4          BC4 format (ATI1)\n");
+        printf("  -bc5          BC5 format (3Dc/ATI2)\n");
+        printf("  -bc6          BC6 format\n");
+        printf("  -bc7          BC7 format\n\n");
+        printf("  -bc3_rgbm     BC3-rgbm format\n\n");
+
+        printf("Output options:\n");
+        printf("  -silent  \tDo not output progress messages\n");
+        printf("  -dds10   \tUse DirectX 10 DDS format (enabled by default for BC6/7, unless ktx is being used)\n");
+        printf("  -ktx     \tUse KTX container format\n");
+        printf("  -srgb    \tIf the requested format allows it, output will be in sRGB color space\n\n");
+
+        return EXIT_FAILURE;
+    }
+
+    // Make sure input file exists.
+    if (!nv::FileSystem::exists(input.str()))
+    {
+        fprintf(stderr, "The file '%s' does not exist.\n", input.str());
+        return 1;
+    }
+
+    // Set input options.
+    nvtt::InputOptions inputOptions;
+
+    bool useSurface = false;    // @@ use Surface API in all cases!
+    nvtt::Surface image;
+
+    if (format == nvtt::Format_Unknown && nv::strCaseDiff(input.extension(), ".dds") == 0)
+    {
+        // Load surface.
+        nv::DirectDrawSurface dds;
+
+        if (!dds.load(input.str()))
+        {
+            fprintf(stderr, "The file '%s' is not a valid DDS file.\n", input.str());
+            return EXIT_FAILURE;
+        }
+
+        if (!dds.isSupported())
+        {
+            fprintf(stderr, "The file '%s' is not a supported DDS file.\n", input.str());
+            return EXIT_FAILURE;
+        }
+
+        //if format not specified, get from dds
+        if (dds.isColorsRGB())
+            format = nvtt::Format_RGB;
+        else if (dds.isColorsLuminance()) {
+            luminance = true;
+            format = nvtt::Format_RGB;
+        }
+        else {
+            uint cc = dds.header.fourcc;
+            switch(cc) {
+            case nv::FOURCC_DXT1:   format = nvtt::Format_DXT1; break;
+            case nv::FOURCC_DXT3:   format = nvtt::Format_DXT3; break;
+            case nv::FOURCC_DXT5:   format = nvtt::Format_DXT5; break;
+            case nv::FOURCC_RXGB:   format = nvtt::Format_BC3n; break;
+            case nv::FOURCC_ATI1:   format = nvtt::Format_BC4; break;
+            case nv::FOURCC_ATI2:   format = nvtt::Format_BC5; break;
+            }
+        }
+
+        alpha = dds.hasAlpha();
+    }
+
+
+    if (format == nvtt::Format_BC3_RGBM || format == nvtt::Format_ETC2_RGBM || rgbm) {
+        useSurface = true;
+
+        if (!image.load(input.str())) {
+            fprintf(stderr, "Error opening input file '%s'.\n", input.str());
+            return EXIT_FAILURE;
+        }
+
+        if (rangescale) {
+            // get color range
+            float min_color[3], max_color[3];
+            image.range(0, &min_color[0], &max_color[0]);
+            image.range(1, &min_color[1], &max_color[1]);
+            image.range(2, &min_color[2], &max_color[2]);
+
+            //printf("Color range = %.2f %.2f %.2f\n", max_color[0], max_color[1], max_color[2]);
+
+            float color_range = nv::max3(max_color[0], max_color[1], max_color[2]);
+            const float max_color_range = 16.0f;
+
+            if (color_range > max_color_range) {
+                //Log::print("Clamping color range %f to %f\n", color_range, max_color_range);
+                color_range = max_color_range;
+            }
+            //color_range = max_color_range;  // Use a fixed color range for now.
+
+            for (int i = 0; i < 3; i++) {
+                image.scaleBias(i, 1.0f / color_range, 0.0f);
+            }
+            image.toneMap(nvtt::ToneMapper_Linear, /*parameters=*/NULL); // Clamp without changing the hue.
+
+            // Clamp alpha.
+            image.clamp(3);
+        }
+
+        if (alpha) {
+            image.setAlphaMode(nvtt::AlphaMode_Transparency);
+        }
+
+        // To gamma.
+        image.toGamma(2);
+
+        if (format != nvtt::Format_BC3_RGBM || format != nvtt::Format_ETC2_RGBM) {
+            image.setAlphaMode(nvtt::AlphaMode_None);
+            image.toRGBM(1, 0.15f);
+        }
+    }
+    else if (format == nvtt::Format_BC6) {
+        //format = nvtt::Format_BC1;
+        //fprintf(stderr, "BLABLABLA.\n");
+        useSurface = true;
+
+        if (!image.load(input.str())) {
+            fprintf(stderr, "Error opening input file '%s'.\n", input.str());
+            return EXIT_FAILURE;
+        }
+
+        image.setAlphaMode(nvtt::AlphaMode_Transparency);
+    }
+    else {
+        if (nv::strCaseDiff(input.extension(), ".dds") == 0)
+        {
+            // Load surface.
+            nv::DirectDrawSurface dds;
+            if (!dds.load(input.str()) || !dds.isValid())
+            {
+                fprintf(stderr, "The file '%s' is not a valid DDS file.\n", input.str());
+                return EXIT_FAILURE;
+            }
+
+            if (!dds.isSupported())
+            {
+                fprintf(stderr, "The file '%s' is not a supported DDS file.\n", input.str());
+                return EXIT_FAILURE;
+            }
+
+            uint faceCount;
+            if (dds.isTexture2D())
+            {
+                inputOptions.setTextureLayout(nvtt::TextureType_2D, dds.width(), dds.height());
+                faceCount = 1;
+            }
+            else if (dds.isTexture3D())
+            {
+                inputOptions.setTextureLayout(nvtt::TextureType_3D, dds.width(), dds.height(), dds.depth());
+                faceCount = 1;
+
+                nvDebugBreak();
+            }
+            else if (dds.isTextureCube()) {
+                inputOptions.setTextureLayout(nvtt::TextureType_Cube, dds.width(), dds.height());
+                faceCount = 6;
+            } else {
+                nvDebugCheck(dds.isTextureArray());
+                inputOptions.setTextureLayout(nvtt::TextureType_Array, dds.width(), dds.height(), 1, dds.arraySize());
+                faceCount = dds.arraySize();
+                dds10 = ktx ? false : true;
+            }
+
+            uint mipmapCount = dds.mipmapCount();
+
+            nv::Image mipmap;
+
+            for (uint f = 0; f < faceCount; f++)
+            {
+                for (uint m = 0; m < mipmapCount; m++)
+                {
+                    if (imageFromDDS(&mipmap, dds, f, m)) // @@ Load as float.
+                        inputOptions.setMipmapData(mipmap.pixels(), mipmap.width, mipmap.height, mipmap.depth, f, m);
+                }
+            }
+        }
+        else
+        {
+            if (nv::strCaseDiff(input.extension(), ".exr") == 0 || nv::strCaseDiff(input.extension(), ".hdr") == 0)
+            {
+                loadAsFloat = true;
+            }
+
+            if (loadAsFloat)
+            {
+                nv::AutoPtr<nv::FloatImage> image(nv::ImageIO::loadFloat(input.str()));
+
+                if (image == NULL)
+                {
+                    fprintf(stderr, "The file '%s' is not a supported image type.\n", input.str());
+                    return EXIT_FAILURE;
+                }
+
+                inputOptions.setFormat(nvtt::InputFormat_RGBA_32F);
+                inputOptions.setTextureLayout(nvtt::TextureType_2D, image->width(), image->height());
+
+                /*for (uint i = 0; i < image->componentNum(); i++)
+                {
+                    inputOptions.setMipmapChannelData(image->channel(i), i, image->width(), image->height());
+                }*/
+            }
+            else
+            {
+                // Regular image.
+                nv::Image image;
+                if (!image.load(input.str()))
+                {
+                    fprintf(stderr, "The file '%s' is not a supported image type.\n", input.str());
+                    return 1;
+                }
+
+                if(countEmptyRows)
+                {
+                    //count empty rows & append to the file name
+                    const int w = image.width;
+                    const int h = image.height;
+                    int ytr = 0;   //height of the transparent part
+
+                    if(image.format == image.Format_ARGB) {
+                        for(int y=0; y<h; ++y) {
+                            for(int x=0; x<w; ++x) {
+                                if(image.pixel(x,y).a >= 128) {
+                                    ytr = y;
+                                    y = h;
+                                    break;
+                                }
+                            }
+                        }
+                    }
+
+                    //change outfile
+                    output.stripExtension();
+                    output.appendFormat(".%04i.dds", ytr);
+                }
+
+                if (!input_normal.isNull()) {
+                    nvtt::Surface fimage;
+                    fimage.setImage(nvtt::InputFormat_BGRA_8UB, image.width, image.height, 1, image.pixels());
+                    
+                    nvtt::Surface normal;
+                    if (!normal.load(input_normal.str())) {
+                        fprintf(stderr, "The file '%s' is not a supported image type.\n", input_normal.str());
+                        return 1;
+                    }
+                    inputOptions.setTextureLayout(nvtt::TextureType_2D, image.width, image.height);
+                    nv::Image img_0;
+                    toNvImage(fimage, img_0);
+                    inputOptions.setMipmapData(img_0.pixels(), img_0.width, img_0.height);
+                    
+                    int mip = 1;
+                    while (fimage.buildNextMipmap(nvtt::MipmapFilter_Box)) {
+                        fimage.roughnessMipFromNormal(normal);
+                        nv::Image img;
+                        toNvImage(fimage, img);
+                        inputOptions.setMipmapData(img.pixels(), img.width, img.height, 1, 0, mip);
+                        ++mip;
+                    }
+                }
+                else if (scaleCoverage > 0) {
+                    nvtt::Surface fimage;
+                    fimage.setImage(nvtt::InputFormat_BGRA_8UB, image.width, image.height, 1, image.pixels());
+                    const float cov = fimage.alphaTestCoverage(scaleCoverage, scaleCoverageChannel);
+
+                    inputOptions.setTextureLayout(nvtt::TextureType_2D, image.width, image.height);
+                    nv::Image img_0;
+                    toNvImage(fimage, img_0);
+                    inputOptions.setMipmapData(img_0.pixels(), img_0.width, img_0.height);
+                    
+                    int mip = 1;
+                    while (fimage.buildNextMipmap(nvtt::MipmapFilter_Box)) {
+                        nvtt::Surface mip_img;
+                        mip_img.setImage(fimage.width(), fimage.height(), 1);
+                        mip_img.copy(fimage, 0, 0, 0, fimage.width(), fimage.height(), 1, 0, 0, 0);
+                        const float cov_mip_before = mip_img.alphaTestCoverage(scaleCoverage, scaleCoverageChannel);
+                        mip_img.scaleAlphaToCoverage(cov, scaleCoverage, scaleCoverageChannel);
+                        const float cov_mip = mip_img.alphaTestCoverage(scaleCoverage, scaleCoverageChannel);
+                        nv::Image img;
+                        toNvImage(mip_img, img);
+                        inputOptions.setMipmapData(img.pixels(), img.width, img.height, 1, 0, mip);
+                        ++mip;
+                    }
+                }
+                else if(fillHoles) {
+                    nv::FloatImage fimage(&image);
+
+                    // create feature mask
+                    nv::BitMap bmp(image.width,image.height);
+                    bmp.clearAll();
+                    const int w=image.width;
+                    const int h=image.height;
+                    int ytr = h;   //height of the transparent part
+                    for(int y=0; y<h; ++y)
+                        for(int x=0; x<w; ++x) 
+                            if(fimage.pixel(3,x,y,0) >= 0.5f) {
+                                bmp.setBitAt(x,y);
+                                if(y < ytr) ytr = y;
+                            }
+
+
+                    // fill holes
+                    nv::fillVoronoi(&fimage,&bmp);
+
+                    // do blur passes
+                    for(int i=0; i<8; ++i)
+                        nv::fillBlur(&fimage,&bmp);
+
+                    nv::AutoPtr<nv::Image> img(fimage.createImage(0));
+
+                    inputOptions.setTextureLayout(nvtt::TextureType_2D, img->width, img->height);
+                    inputOptions.setMipmapData(img->pixels(), img->width, img->height);
+                }
+                else {
+                    inputOptions.setTextureLayout(nvtt::TextureType_2D, image.width, image.height);
+                    inputOptions.setMipmapData(image.pixels(), image.width, image.height);
+                }
+            }
+
+        }
+
+
+        if (format == nvtt::Format_Unknown)
+            format = nvtt::Format_BC1;
+
+
+        if (wrapRepeat)
+        {
+            inputOptions.setWrapMode(nvtt::WrapMode_Repeat);
+        }
+        else
+        {
+            inputOptions.setWrapMode(nvtt::WrapMode_Clamp);
+        }
+
+        if (alpha)
+        {
+            inputOptions.setAlphaMode(nvtt::AlphaMode_Transparency);
+        }
+        else
+        {
+            inputOptions.setAlphaMode(nvtt::AlphaMode_None);
+        }
+
+        // IC: Do not enforce D3D9 restrictions anymore.
+        // Block compressed textures with mipmaps must be powers of two.
+        /*if (!noMipmaps && format != nvtt::Format_RGB)
+        {
+            //inputOptions.setRoundMode(nvtt::RoundMode_ToPreviousPowerOfTwo);
+        }*/
+
+        if (linear)
+        {
+            setLinearMap(inputOptions);
+        }
+        else if (normal)
+        {
+            setNormalMap(inputOptions);
+        }
+        else if (color2normal)
+        {
+            setColorToNormalMap(inputOptions);
+        }
+        else
+        {
+            setColorMap(inputOptions);
+        }
+
+        if (noMipmaps)
+        {
+            inputOptions.setMipmapGeneration(false);
+        }
+
+        if (premultiplyAlpha)
+        {
+            //inputOptions.setPremultiplyAlpha(true);
+            inputOptions.setAlphaMode(nvtt::AlphaMode_Premultiplied);
+        }
+
+        inputOptions.setMipmapFilter(mipmapFilter);
+    }
+
+
+
+    nvtt::CompressionOptions compressionOptions;
+    compressionOptions.setFormat(format);
+
+    //compressionOptions.setQuantization(/*color dithering*/true, /*alpha dithering*/false, /*binary alpha*/false);
+
+    if (format == nvtt::Format_BC2) {
+        // Dither alpha when using BC2.
+        compressionOptions.setQuantization(/*color dithering*/false, /*alpha dithering*/true, /*binary alpha*/false);
+    }
+    else if (format == nvtt::Format_BC1a) {
+        // Binary alpha when using BC1a.
+        compressionOptions.setQuantization(/*color dithering*/false, /*alpha dithering*/true, /*binary alpha*/true, 127);
+    }
+    else if (format == nvtt::Format_RGBA)
+    {
+        if (luminance)
+        {
+            compressionOptions.setPixelFormat(8, 0xff, 0, 0, 0);
+        }
+        else {
+            // @@ Edit this to choose the desired pixel format:
+            // compressionOptions.setPixelType(nvtt::PixelType_Float);
+            // compressionOptions.setPixelFormat(16, 16, 16, 16);
+            // compressionOptions.setPixelType(nvtt::PixelType_UnsignedNorm);
+            // compressionOptions.setPixelFormat(16, 0, 0, 0);
+
+            //compressionOptions.setQuantization(/*color dithering*/true, /*alpha dithering*/false, /*binary alpha*/false);
+            //compressionOptions.setPixelType(nvtt::PixelType_UnsignedNorm);
+            //compressionOptions.setPixelFormat(5, 6, 5, 0);
+            //compressionOptions.setPixelFormat(8, 8, 8, 8);
+
+            // A4R4G4B4
+            //compressionOptions.setPixelFormat(16, 0xF00, 0xF0, 0xF, 0xF000);
+
+            //compressionOptions.setPixelFormat(32, 0xFF0000, 0xFF00, 0xFF, 0xFF000000);
+
+            // R10B20G10A2
+            //compressionOptions.setPixelFormat(10, 10, 10, 2);
+
+            // DXGI_FORMAT_R11G11B10_FLOAT
+            //compressionOptions.setPixelType(nvtt::PixelType_Float);
+            //compressionOptions.setPixelFormat(11, 11, 10, 0);
+        }
+    }
+    else if (format == nvtt::Format_BC6)
+    {
+        compressionOptions.setPixelType(nvtt::PixelType_UnsignedFloat);
+    }
+
+    if (fast)
+    {
+        compressionOptions.setQuality(nvtt::Quality_Fastest);
+    }
+    else
+    {
+        compressionOptions.setQuality(nvtt::Quality_Normal);
+        //compressionOptions.setQuality(nvtt::Quality_Production);
+        //compressionOptions.setQuality(nvtt::Quality_Highest);
+    }
+
+    if (bc1n)
+    {
+        compressionOptions.setColorWeights(1, 1, 0);
+    }
+
+    
+    //compressionOptions.setColorWeights(0.2126, 0.7152, 0.0722);
+    //compressionOptions.setColorWeights(0.299, 0.587, 0.114);
+    //compressionOptions.setColorWeights(3, 4, 2);
+
+    if (externalCompressor != NULL)
+    {
+        compressionOptions.setExternalCompressor(externalCompressor);
+    }
+
+
+    MyErrorHandler errorHandler;
+    MyOutputHandler outputHandler(output.str());
+    if (outputHandler.stream->isError())
+    {
+        fprintf(stderr, "Error opening '%s' for writting\n", output.str());
+        return EXIT_FAILURE;
+    }
+
+    nvtt::Context context;
+    context.enableCudaAcceleration(!nocuda);
+
+    if (!silent) 
+    {
+        printf("CUDA acceleration ");
+        if (context.isCudaAccelerationEnabled())
+        {
+            printf("ENABLED\n\n");
+        }
+        else
+        {
+            printf("DISABLED\n\n");
+        }
+    }
+
+    int outputSize = 0;
+    if (useSurface) {
+        outputSize = context.estimateSize(image, 1, compressionOptions);
+    }
+    else {
+        outputSize = context.estimateSize(inputOptions, compressionOptions);
+    }
+
+    outputHandler.setTotal(outputSize);
+    outputHandler.setDisplayProgress(!silent);
+
+    nvtt::OutputOptions outputOptions;
+    //outputOptions.setFileName(output);
+    outputOptions.setOutputHandler(&outputHandler);
+    outputOptions.setErrorHandler(&errorHandler);
+
+    if (ktx)
+    {
+        outputOptions.setContainer(nvtt::Container_KTX);
+    }
+    else
+    {
+	// Automatically use dds10 if compressing to BC6 or BC7
+        if (format == nvtt::Format_BC6 || format == nvtt::Format_BC7) {
+		dds10 = true;
+	}
+
+        if (dds10) {
+        outputOptions.setContainer(nvtt::Container_DDS10);
+    }
+        else {
+            outputOptions.setContainer(nvtt::Container_DDS);
+        }
+    }
+    
+    if (srgb) {
+        outputOptions.setSrgbFlag(true);
+    }
+
+    // printf("Press ENTER.\n");
+    // fflush(stdout);
+    // getchar();
+
+    nv::Timer timer;
+    timer.start();
+
+    if (useSurface) {
+        if (!context.outputHeader(image, 1, compressionOptions, outputOptions)) {
+            fprintf(stderr, "Error writing file header.\n");
+            return EXIT_FAILURE;
+        }
+        if (!context.compress(image, 0, 0, compressionOptions, outputOptions)) {
+            fprintf(stderr, "Error compressing file.\n");
+            return EXIT_FAILURE;
+        } 
+    }
+    else {
+        if (!context.process(inputOptions, compressionOptions, outputOptions)) {
+            return EXIT_FAILURE;
+        }
+    }
+
+    timer.stop();
+
+    if (!silent) {
+        printf("\rtime taken: %.3f seconds\n", timer.elapsed());
+    }
+
+    return EXIT_SUCCESS;
+}
+